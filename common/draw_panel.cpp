/*
 * This program source code file is part of KiCad, a free EDA CAD application.
 *
 * Copyright (C) 2009 Jean-Pierre Charras, jean-pierre.charras@gipsa-lab.inpg.fr
 * Copyright (C) 2007-2011 Wayne Stambaugh <stambaughw@verizon.net>
 * Copyright (C) 1992-2015 KiCad Developers, see AUTHORS.txt for contributors.
 *
 * This program is free software; you can redistribute it and/or
 * modify it under the terms of the GNU General Public License
 * as published by the Free Software Foundation; either version 2
 * of the License, or (at your option) any later version.
 *
 * This program is distributed in the hope that it will be useful,
 * but WITHOUT ANY WARRANTY; without even the implied warranty of
 * MERCHANTABILITY or FITNESS FOR A PARTICULAR PURPOSE.  See the
 * GNU General Public License for more details.
 *
 * You should have received a copy of the GNU General Public License
 * along with this program; if not, you may find one here:
 * http://www.gnu.org/licenses/old-licenses/gpl-2.0.html
 * or you may search the http://www.gnu.org website for the version 2 license,
 * or you may write to the Free Software Foundation, Inc.,
 * 51 Franklin Street, Fifth Floor, Boston, MA  02110-1301, USA
 */

/**
 * @file draw_panel.cpp
 */

#include <fctsys.h>
#include <pgm_base.h>
#include <kiface_i.h>
#include <gr_basic.h>
#include <common.h>
#include <macros.h>
#include <id.h>
#include <class_drawpanel.h>
#include <class_draw_panel_gal.h>
#include <class_base_screen.h>
#include <draw_frame.h>

#include <kicad_device_context.h>

static const int CURSOR_SIZE = 12; ///< Cursor size in pixels

#define CLIP_BOX_PADDING 2

// keys to store options in config:
#define ENBL_ZOOM_NO_CENTER_KEY         wxT( "ZoomNoCenter" )
#define ENBL_MOUSEWHEEL_PAN_KEY         wxT( "MousewheelPAN" )
#define ENBL_MIDDLE_BUTT_PAN_KEY        wxT( "MiddleButtonPAN" )
#define MIDDLE_BUTT_PAN_LIMITED_KEY     wxT( "MiddleBtnPANLimited" )
#define ENBL_AUTO_PAN_KEY               wxT( "AutoPAN" )


// Definitions for enabling and disabling debugging features in drawpanel.cpp.
// Please don't forget to turn these off before making any commits to Launchpad.
#define DEBUG_SHOW_CLIP_RECT       0  // Set to 1 to draw clipping rectangle.


/**
 * Trace mask used to enable or disable the trace output of coordinates during drawing
 * functions.  The coordinate dumping can be turned on by setting the WXTRACE environment
 * variable to "kicad_dump_coords".  See the wxWidgets documentation on wxLogTrace for
 * more information.
 */
#define KICAD_TRACE_COORDS wxT( "kicad_dump_coords" )


// Events used by EDA_DRAW_PANEL
BEGIN_EVENT_TABLE( EDA_DRAW_PANEL, wxScrolledWindow )
    EVT_LEAVE_WINDOW( EDA_DRAW_PANEL::OnMouseLeaving )
    EVT_MOUSEWHEEL( EDA_DRAW_PANEL::OnMouseWheel )
#ifdef USE_OSX_MAGNIFY_EVENT
    EVT_MAGNIFY( EDA_DRAW_PANEL::OnMagnify )
#endif
    EVT_MOUSE_EVENTS( EDA_DRAW_PANEL::OnMouseEvent )
    EVT_CHAR( EDA_DRAW_PANEL::OnKeyEvent )
    EVT_CHAR_HOOK( EDA_DRAW_PANEL::OnCharHook )
    EVT_PAINT( EDA_DRAW_PANEL::OnPaint )
    EVT_ERASE_BACKGROUND( EDA_DRAW_PANEL::OnEraseBackground )
    EVT_SCROLLWIN( EDA_DRAW_PANEL::OnScroll )
    EVT_ACTIVATE( EDA_DRAW_PANEL::OnActivate )
    EVT_MENU_RANGE( ID_PAN_UP, ID_PAN_RIGHT, EDA_DRAW_PANEL::OnPan )
END_EVENT_TABLE()


/***********************************************************************/
/* EDA_DRAW_PANEL base functions (EDA_DRAW_PANEL is the main panel)*/
/***********************************************************************/

EDA_DRAW_PANEL::EDA_DRAW_PANEL( EDA_DRAW_FRAME* parent, int id,
                                const wxPoint& pos, const wxSize& size ) :
    wxScrolledWindow( parent, id, pos, size, wxBORDER | wxHSCROLL | wxVSCROLL )
{
    wxASSERT( parent );

<<<<<<< HEAD
#if wxCHECK_VERSION( 2, 9, 5 )
#ifndef USE_OSX_MAGNIFY_EVENT
=======
>>>>>>> 25b9a42e
    ShowScrollbars( wxSHOW_SB_ALWAYS, wxSHOW_SB_ALWAYS );
#else
    ShowScrollbars( wxSHOW_SB_NEVER, wxSHOW_SB_NEVER );
#endif
    DisableKeyboardScrolling();

    m_scrollIncrementX = std::min( size.x / 8, 10 );
    m_scrollIncrementY = std::min( size.y / 8, 10 );

    SetBackgroundColour( MakeColour( parent->GetDrawBgColor() ) );

#if KICAD_USE_BUFFERED_DC || KICAD_USE_BUFFERED_PAINTDC
    SetBackgroundStyle( wxBG_STYLE_CUSTOM );
#endif

    m_ClipBox.SetSize( size );
    m_ClipBox.SetX( 0 );
    m_ClipBox.SetY( 0 );
    m_canStartBlock = -1;       // Command block can start if >= 0
    m_abortRequest = false;
    m_enableMousewheelPan = false;
    m_enableMiddleButtonPan = true;
    m_enableZoomNoCenter = false;
    m_panScrollbarLimits = false;
    m_enableAutoPan = true;
    m_ignoreMouseEvents = false;
    m_ignoreNextLeftButtonRelease = false;

    m_mouseCaptureCallback = NULL;
    m_endMouseCaptureCallback = NULL;

    wxConfigBase* cfg = Kiface().KifaceSettings();

    if( cfg )
    {
        cfg->Read( ENBL_MOUSEWHEEL_PAN_KEY, &m_enableMousewheelPan, false );
        cfg->Read( ENBL_MIDDLE_BUTT_PAN_KEY, &m_enableMiddleButtonPan, true );
        cfg->Read( ENBL_ZOOM_NO_CENTER_KEY, &m_enableZoomNoCenter, false );
        cfg->Read( MIDDLE_BUTT_PAN_LIMITED_KEY, &m_panScrollbarLimits, false );
        cfg->Read( ENBL_AUTO_PAN_KEY, &m_enableAutoPan, true );
    }

    m_requestAutoPan = false;
    m_enableBlockCommands = false;
    m_minDragEventCount = 0;

#ifdef __WXMAC__
    m_defaultCursor = m_currentCursor = wxCURSOR_CROSS;
    m_showCrossHair = false;
#else
    m_defaultCursor = m_currentCursor = wxCURSOR_ARROW;
    m_showCrossHair = true;
#endif

    m_cursorLevel = 0;
    m_PrintIsMirrored = false;
}


EDA_DRAW_PANEL::~EDA_DRAW_PANEL()
{
    wxConfigBase* cfg = Kiface().KifaceSettings();

    if( cfg )
    {
        cfg->Write( ENBL_MOUSEWHEEL_PAN_KEY, m_enableMousewheelPan );
        cfg->Write( ENBL_MIDDLE_BUTT_PAN_KEY, m_enableMiddleButtonPan );
        cfg->Write( ENBL_ZOOM_NO_CENTER_KEY, m_enableZoomNoCenter );
        cfg->Write( MIDDLE_BUTT_PAN_LIMITED_KEY, m_panScrollbarLimits );
        cfg->Write( ENBL_AUTO_PAN_KEY, m_enableAutoPan );
    }
}


EDA_DRAW_FRAME* EDA_DRAW_PANEL::GetParent() const
{
    wxWindow* mom = wxScrolledWindow::GetParent();
    return (EDA_DRAW_FRAME*) mom;
}


void* EDA_DRAW_PANEL::GetDisplayOptions()
{
    return GetParent()->GetDisplayOptions();
}


BASE_SCREEN* EDA_DRAW_PANEL::GetScreen()
{
    EDA_DRAW_FRAME* parentFrame = GetParent();

    return parentFrame->GetScreen();
}

wxPoint EDA_DRAW_PANEL::ToDeviceXY( const wxPoint& pos )
{
    wxPoint ret;
    INSTALL_UNBUFFERED_DC( dc, this );
    ret.x = dc.LogicalToDeviceX( pos.x );
    ret.y = dc.LogicalToDeviceY( pos.y );
    return ret;
}

wxPoint EDA_DRAW_PANEL::ToLogicalXY( const wxPoint& pos )
{
    wxPoint ret;
    INSTALL_UNBUFFERED_DC( dc, this );
    ret.x = dc.DeviceToLogicalX( pos.x );
    ret.y = dc.DeviceToLogicalY( pos.y );
    return ret;
}

void EDA_DRAW_PANEL::DrawCrossHair( wxDC* aDC, EDA_COLOR_T aColor )
{
    if( m_cursorLevel != 0 || aDC == NULL || !m_showCrossHair )
        return;

    wxPoint cursor = GetParent()->GetCrossHairPosition();

    GRSetDrawMode( aDC, GR_XOR );

    if( GetParent()->m_cursorShape != 0 )    // Draws full screen crosshair.
    {
        wxSize  clientSize = GetClientSize();

        // Y axis
        wxPoint lineStart( cursor.x, aDC->DeviceToLogicalY( 0 ) );
        wxPoint lineEnd(   cursor.x, aDC->DeviceToLogicalY( clientSize.y ) );

        GRLine( &m_ClipBox, aDC, lineStart, lineEnd, 0, aColor );

        // X axis
        lineStart = wxPoint( aDC->DeviceToLogicalX( 0 ), cursor.y );
        lineEnd   = wxPoint( aDC->DeviceToLogicalX( clientSize.x ), cursor.y );

        GRLine( &m_ClipBox, aDC, lineStart, lineEnd, 0, aColor );
    }
    else
    {
        int len = aDC->DeviceToLogicalXRel( CURSOR_SIZE );

        GRLine( &m_ClipBox, aDC, cursor.x - len, cursor.y,
                cursor.x + len, cursor.y, 0, aColor );
        GRLine( &m_ClipBox, aDC, cursor.x, cursor.y - len,
                cursor.x, cursor.y + len, 0, aColor );
    }
}


void EDA_DRAW_PANEL::CrossHairOff( wxDC* DC )
{
    DrawCrossHair( DC );
    --m_cursorLevel;
}


void EDA_DRAW_PANEL::CrossHairOn( wxDC* DC )
{
    ++m_cursorLevel;
    DrawCrossHair( DC );

    if( m_cursorLevel > 0 )  // Shouldn't happen, but just in case ..
        m_cursorLevel = 0;
}


double EDA_DRAW_PANEL::GetZoom()
{
    return GetScreen()->GetZoom();
}


void EDA_DRAW_PANEL::SetZoom( double zoom )
{
    GetScreen()->SetZoom( zoom );
}


wxRealPoint EDA_DRAW_PANEL::GetGrid()
{
    return GetScreen()->GetGridSize();
}


bool EDA_DRAW_PANEL::IsPointOnDisplay( const wxPoint& aPosition )
{
    wxPoint  pos;
    EDA_RECT display_rect;

    INSTALL_UNBUFFERED_DC( dc, this );  // Refresh the clip box to the entire screen size.
    SetClipBox( dc );

    display_rect = m_ClipBox;

    // Slightly decreased the size of the useful screen area to avoid drawing limits.
    #define PIXEL_MARGIN 8
    display_rect.Inflate( -PIXEL_MARGIN );

    return display_rect.Contains( aPosition );
}


void EDA_DRAW_PANEL::RefreshDrawingRect( const EDA_RECT& aRect, bool aEraseBackground )
{
    INSTALL_UNBUFFERED_DC( dc, this );

    wxRect rect = aRect;

    rect.x = dc.LogicalToDeviceX( rect.x );
    rect.y = dc.LogicalToDeviceY( rect.y );
    rect.width = dc.LogicalToDeviceXRel( rect.width );
    rect.height = dc.LogicalToDeviceYRel( rect.height );

    wxLogTrace( KICAD_TRACE_COORDS,
                wxT( "Refresh area: drawing (%d, %d, %d, %d), device (%d, %d, %d, %d)" ),
                aRect.GetX(), aRect.GetY(), aRect.GetWidth(), aRect.GetHeight(),
                rect.x, rect.y, rect.width, rect.height );

    RefreshRect( rect, aEraseBackground );
}


void EDA_DRAW_PANEL::Refresh( bool eraseBackground, const wxRect* rect )
{
    if( GetParent()->IsGalCanvasActive() )
    {
        GetParent()->GetGalCanvas()->Refresh();
    }
    else
    {
        wxScrolledWindow::Refresh( eraseBackground, rect );
    }
}


wxPoint EDA_DRAW_PANEL::GetScreenCenterLogicalPosition()
{
    wxSize size = GetClientSize() / 2;
    INSTALL_UNBUFFERED_DC( dc, this );

    return wxPoint( dc.DeviceToLogicalX( size.x ), dc.DeviceToLogicalY( size.y ) );
}


void EDA_DRAW_PANEL::MoveCursorToCrossHair()
{
    MoveCursor( GetParent()->GetCrossHairPosition() );
}


void EDA_DRAW_PANEL::MoveCursor( const wxPoint& aPosition )
{
    int     x, y, xPpu, yPpu;
    wxPoint screenPos, drawingPos;
    wxRect  clientRect( wxPoint( 0, 0 ), GetClientSize() );

    INSTALL_UNBUFFERED_DC( dc, this );
    screenPos.x = dc.LogicalToDeviceX( aPosition.x );
    screenPos.y = dc.LogicalToDeviceY( aPosition.y );

    // Scroll if the requested mouse position cursor is outside the drawing area.
    if( !clientRect.Contains( screenPos ) )
    {
        GetViewStart( &x, &y );
        GetScrollPixelsPerUnit( &xPpu, &yPpu );
        CalcUnscrolledPosition( screenPos.x, screenPos.y, &drawingPos.x, &drawingPos.y );

        wxLogTrace( KICAD_TRACE_COORDS,
                    wxT( "MoveCursor() initial screen position(%d, %d) " ) \
                    wxT( "rectangle(%d, %d, %d, %d) view(%d, %d)" ),
                    screenPos.x, screenPos.y, clientRect.x, clientRect.y,
                    clientRect.width, clientRect.height, x, y );

        if( screenPos.y < clientRect.GetTop() )
            y -= m_scrollIncrementY * yPpu;
        else if( screenPos.y > clientRect.GetBottom() )
            y += m_scrollIncrementY * yPpu;
        else if( clientRect.GetRight() < screenPos.x )
            x += m_scrollIncrementX * xPpu;
        else
            x -= m_scrollIncrementX * xPpu;

        Scroll( x, y );
        CalcScrolledPosition( drawingPos.x, drawingPos.y, &screenPos.x, &screenPos.y );

        wxLogTrace( KICAD_TRACE_COORDS,
                    wxT( "MoveCursor() scrolled screen position(%d, %d) view(%d, %d)" ),
                    screenPos.x, screenPos.y, x, y );
    }

    WarpPointer( screenPos.x, screenPos.y );
}


void EDA_DRAW_PANEL::OnActivate( wxActivateEvent& event )
{
    m_canStartBlock = -1;   // Block Command can't start
    event.Skip();
}


void EDA_DRAW_PANEL::OnScroll( wxScrollWinEvent& event )
{
    int id = event.GetEventType();
    int x, y;
    int ppux, ppuy;
    int csizeX, csizeY;
    int unitsX, unitsY;

    GetViewStart( &x, &y );
    GetScrollPixelsPerUnit( &ppux, &ppuy );
    GetClientSize( &csizeX, &csizeY );
    GetVirtualSize( &unitsX, &unitsY );

    int tmpX = x;
    int tmpY = y;

    csizeX /= ppux;
    csizeY /= ppuy;

    unitsX /= ppux;
    unitsY /= ppuy;

    int dir = event.GetOrientation();   // wxHORIZONTAL or wxVERTICAL

    // On windows and on wxWidgets >= 2.9.5 and < 3.1,
    // there is a bug in mousewheel event which always generates 2 scroll events
    // (should be the case only for the default mousewheel event)
    // with id = wxEVT_SCROLLWIN_LINEUP or wxEVT_SCROLLWIN_LINEDOWN
    // so we skip these events.
    // Note they are here just in case, because they are not actually used
    // in Kicad
#if wxCHECK_VERSION( 3, 1, 0 ) || !wxCHECK_VERSION( 2, 9, 5 ) || ( !defined (__WINDOWS__) && !defined (__WXMAC__) )
    int maxX = unitsX - csizeX;
    int maxY = unitsY - csizeY;

    if( id == wxEVT_SCROLLWIN_LINEUP )
    {
        if( dir == wxHORIZONTAL )
        {
            x -= m_scrollIncrementX;

            if( x < 0 )
                x = 0;
        }
        else
        {
            y -= m_scrollIncrementY;

            if( y < 0 )
                y = 0;
        }
    }
    else if( id == wxEVT_SCROLLWIN_LINEDOWN )
    {
        if( dir == wxHORIZONTAL )
        {
            x += m_scrollIncrementX;
            if( x > maxX )
                x = maxX;
        }
        else
        {
            y += m_scrollIncrementY;

            if( y > maxY )
                y = maxY;
        }
    }
    else
#endif
    if( id == wxEVT_SCROLLWIN_THUMBTRACK )
    {
        if( dir == wxHORIZONTAL )
            x = event.GetPosition();
        else
            y = event.GetPosition();
    }
    else
    {
        event.Skip();
        return;
    }

    wxLogTrace( KICAD_TRACE_COORDS,
                wxT( "Setting scroll bars ppuX=%d, ppuY=%d, unitsX=%d, unitsY=%d, posX=%d, posY=%d" ),
                ppux, ppuy, unitsX, unitsY, x, y );

    double scale = GetParent()->GetScreen()->GetScalingFactor();

    wxPoint center = GetParent()->GetScrollCenterPosition();
    center.x += KiROUND( (double) ( x - tmpX ) / scale );
    center.y += KiROUND( (double) ( y - tmpY ) / scale );
    GetParent()->SetScrollCenterPosition( center );

    Scroll( x, y );
    event.Skip();
}


void EDA_DRAW_PANEL::SetClipBox( wxDC& aDC, const wxRect* aRect )
{
    wxRect clipBox;

    // Use the entire visible device area if no clip area was defined.
    if( aRect == NULL )
    {
        BASE_SCREEN* Screen = GetScreen();

        if( !Screen )
            return;

        Screen->m_StartVisu = CalcUnscrolledPosition( wxPoint( 0, 0 ) );
        clipBox.SetSize( GetClientSize() );

        int scrollX, scrollY;

        double scalar = Screen->GetScalingFactor();
        scrollX = KiROUND( Screen->GetGridSize().x * scalar );
        scrollY = KiROUND( Screen->GetGridSize().y * scalar );

        m_scrollIncrementX = std::max( GetClientSize().x / 8, scrollX );
        m_scrollIncrementY = std::max( GetClientSize().y / 8, scrollY );
        Screen->m_ScrollbarPos.x = GetScrollPos( wxHORIZONTAL );
        Screen->m_ScrollbarPos.y = GetScrollPos( wxVERTICAL );
    }
    else
    {
        clipBox = *aRect;
    }

    // Pad clip box in device units.
    clipBox.Inflate( CLIP_BOX_PADDING );

    // Convert from device units to drawing units.
    m_ClipBox.SetOrigin( wxPoint( aDC.DeviceToLogicalX( clipBox.x ),
                                  aDC.DeviceToLogicalY( clipBox.y ) ) );
    m_ClipBox.SetSize( wxSize( aDC.DeviceToLogicalXRel( clipBox.width ),
                               aDC.DeviceToLogicalYRel( clipBox.height ) ) );

    wxLogTrace( KICAD_TRACE_COORDS,
                wxT( "Device clip box=(%d, %d, %d, %d), Logical clip box=(%d, %d, %d, %d)" ),
                clipBox.x, clipBox.y, clipBox.width, clipBox.height,
                m_ClipBox.GetX(), m_ClipBox.GetY(), m_ClipBox.GetWidth(), m_ClipBox.GetHeight() );
}


void EDA_DRAW_PANEL::EraseScreen( wxDC* DC )
{
    GRSetDrawMode( DC, GR_COPY );

    EDA_COLOR_T bgColor = GetParent()->GetDrawBgColor();

    GRSFilledRect( NULL, DC, m_ClipBox.GetX(), m_ClipBox.GetY(),
                   m_ClipBox.GetRight(), m_ClipBox.GetBottom(),
                   0, bgColor, bgColor );

    // Set to one (1) to draw bounding box validate bounding box calculation.
#if DEBUG_SHOW_CLIP_RECT
    EDA_RECT bBox = m_ClipBox;
    GRRect( NULL, DC, bBox.GetOrigin().x, bBox.GetOrigin().y,
            bBox.GetEnd().x, bBox.GetEnd().y, 0, LIGHTMAGENTA );
#endif
}


void EDA_DRAW_PANEL::DoPrepareDC( wxDC& dc )
{
    wxScrolledWindow::DoPrepareDC( dc );

    if( GetScreen() != NULL )
    {
        double scale = GetScreen()->GetScalingFactor();
        dc.SetUserScale( scale, scale );

        wxPoint pt = GetScreen()->m_DrawOrg;
        dc.SetLogicalOrigin( pt.x, pt.y );
    }

    SetClipBox( dc );                         // Reset the clip box to the entire screen.
    GRResetPenAndBrush( &dc );
    dc.SetBackgroundMode( wxTRANSPARENT );
}


void EDA_DRAW_PANEL::OnPaint( wxPaintEvent& event )
{
    if( GetScreen() == NULL )
    {
        event.Skip();
        return;
    }

    INSTALL_PAINTDC( paintDC, this );

    wxRect region = GetUpdateRegion().GetBox();
    SetClipBox( paintDC, &region );
    ReDraw( &paintDC, true );
}


void EDA_DRAW_PANEL::ReDraw( wxDC* DC, bool erasebg )
{
    BASE_SCREEN* Screen = GetScreen();

    if( Screen == NULL )
        return;

    EDA_COLOR_T bgColor = GetParent()->GetDrawBgColor();

    if( ( bgColor != WHITE ) && ( bgColor != BLACK ) )
        bgColor = BLACK;

    if( bgColor == WHITE )
    {
        g_XorMode    = GR_NXOR;
        g_GhostColor = BLACK;
    }
    else
    {
        g_XorMode    = GR_XOR;
        g_GhostColor = WHITE;
    }

    GRResetPenAndBrush( DC );

    DC->SetBackground( bgColor == BLACK ? *wxBLACK_BRUSH : *wxWHITE_BRUSH );
    DC->SetBackgroundMode( wxSOLID );

    if( erasebg )
        EraseScreen( DC );

    GetParent()->RedrawActiveWindow( DC, erasebg );

    // Verfies that the clipping is working correctly.  If these two sets of numbers are
    // not the same or really close.  The clipping algorithms are broken.
    wxLogTrace( KICAD_TRACE_COORDS,
                wxT( "Clip box: (%d, %d, %d, %d), Draw extents (%d, %d, %d, %d)" ),
                m_ClipBox.GetX(), m_ClipBox.GetY(), m_ClipBox.GetRight(), m_ClipBox.GetBottom(),
                DC->MinX(), DC->MinY(), DC->MaxX(), DC->MaxY() );
}


void EDA_DRAW_PANEL::DrawBackGround( wxDC* DC )
{
    EDA_COLOR_T axis_color = BLUE;

    GRSetDrawMode( DC, GR_COPY );

    if( GetParent()->IsGridVisible() )
        DrawGrid( DC );

    // Draw axis
    if( GetParent()->m_showAxis )
    {
        wxSize  pageSize = GetParent()->GetPageSizeIU();

        // Draw the Y axis
        GRDashedLine( &m_ClipBox, DC, 0, -pageSize.y,
                      0, pageSize.y, 0, axis_color );

        // Draw the X axis
        GRDashedLine( &m_ClipBox, DC, -pageSize.x, 0,
                      pageSize.x, 0, 0, axis_color );
    }

    if( GetParent()->m_showOriginAxis )
        DrawAuxiliaryAxis( DC, GR_COPY );

    if( GetParent()->m_showGridAxis )
        DrawGridAxis( DC, GR_COPY, GetParent()->GetGridOrigin() );
}


void EDA_DRAW_PANEL::DrawGrid( wxDC* aDC )
{
    #define MIN_GRID_SIZE 10        // min grid size in pixels to allow drawing
    BASE_SCREEN* screen = GetScreen();
    wxRealPoint  gridSize;
    wxSize       screenSize;
    wxPoint      org;
    wxRealPoint  screenGridSize;

    /* The grid must be visible. this is possible only is grid value
     * and zoom value are sufficient
     */
    gridSize = screen->GetGridSize();
    screen->m_StartVisu = CalcUnscrolledPosition( wxPoint( 0, 0 ) );
    screenSize = GetClientSize();

    screenGridSize.x = aDC->LogicalToDeviceXRel( KiROUND( gridSize.x ) );
    screenGridSize.y = aDC->LogicalToDeviceYRel( KiROUND( gridSize.y ) );

    org = m_ClipBox.GetPosition();

    if( screenGridSize.x < MIN_GRID_SIZE || screenGridSize.y < MIN_GRID_SIZE )
    {
        screenGridSize.x *= 2.0;
        screenGridSize.y *= 2.0;
        gridSize.x *= 2.0;
        gridSize.y *= 2.0;
    }

    if( screenGridSize.x < MIN_GRID_SIZE || screenGridSize.y < MIN_GRID_SIZE )
        return;

    org = GetParent()->GetNearestGridPosition( org, &gridSize );

    // Setting the nearest grid position can select grid points outside the clip box.
    // Incrementing the start point by one grid step should prevent drawing grid points
    // outside the clip box.
    if( org.x < m_ClipBox.GetX() )
        org.x += KiROUND( gridSize.x );

    if( org.y < m_ClipBox.GetY() )
        org.y += KiROUND( gridSize.y );

#if ( defined( __WXMAC__ ) || 1 )
    // Use a pixel based draw to display grid.  There are a lot of calls, so the cost is
    // high and grid is slowly drawn on some platforms.  Please note that this should
    // always be enabled until the bitmap based solution below is fixed.
#ifndef __WXMAC__
    GRSetColorPen( aDC, GetParent()->GetGridColor() );
#else
    // On mac (Cocoa), a point isn't a pixel and being of size 1 don't survive to antialiasing
    GRSetColorPen( aDC, GetParent()->GetGridColor(), aDC->DeviceToLogicalXRel(2) );
#endif

    int xpos;
    double right = ( double ) m_ClipBox.GetRight();
    double bottom = ( double ) m_ClipBox.GetBottom();

    for( double x = (double) org.x; x <= right; x += gridSize.x )
    {
        xpos = KiROUND( x );

        for( double y = (double) org.y; y <= bottom; y += gridSize.y )
        {
            aDC->DrawPoint( xpos, KiROUND( y )  );
        }
    }
#else
    /* This is fast only if the Blit function is fast.  Not true on all platforms.
     *
     * A first grid column is drawn in a temporary bitmap, and after is duplicated using
     * the Blit function (copy from a screen area to an other screen area).
     */
    wxMemoryDC tmpDC;
    wxBitmap tmpBM( 1, aDC->LogicalToDeviceYRel( m_ClipBox.GetHeight() ) );
    tmpDC.SelectObject( tmpBM );
    tmpDC.SetLogicalFunction( wxCOPY );
    tmpDC.SetBackground( wxBrush( GetBackgroundColour() ) );
    tmpDC.Clear();
    tmpDC.SetPen( MakeColour( GetParent()->GetGridColor() ) );

    double usx, usy;
    int lox, loy, dox, doy;

    aDC->GetUserScale( &usx, &usy );
    aDC->GetLogicalOrigin( &lox, &loy );
    aDC->GetDeviceOrigin( &dox, &doy );

    // Create a dummy DC for coordinate translation because the actual DC scale and origin
    // must be reset in order to work correctly.
    wxBitmap tmpBitmap( 1, 1 );
    wxMemoryDC scaleDC( tmpBitmap );
    scaleDC.SetUserScale( usx, usy );
    scaleDC.SetLogicalOrigin( lox, loy );
    scaleDC.SetDeviceOrigin( dox, doy );

    double bottom = ( double ) m_ClipBox.GetBottom();

    // Draw a column of grid points.
    for( double y = (double) org.y; y <= bottom; y += gridSize.y )
    {
        tmpDC.DrawPoint( 0, scaleDC.LogicalToDeviceY( KiROUND( y ) ) );
    }

    // Reset the device context scale and origin and restore on exit.
    EDA_BLIT_NORMALIZER blitNorm( aDC );

    // Mask of everything but the grid points.
    tmpDC.SelectObject( wxNullBitmap );
    tmpBM.SetMask( new wxMask( tmpBM, GetBackgroundColour() ) );
    tmpDC.SelectObject( tmpBM );

    double right = m_ClipBox.GetRight();

    // Blit the column for each row of the damaged region.
    for( double x = (double) org.x; x <= right; x += gridSize.x )
    {
        aDC->Blit( scaleDC.LogicalToDeviceX( KiROUND( x ) ),
                   scaleDC.LogicalToDeviceY( m_ClipBox.GetY() ),
                   1, tmpBM.GetHeight(), &tmpDC, 0, 0, wxCOPY, true );
    }
#endif
}


void EDA_DRAW_PANEL::DrawAuxiliaryAxis( wxDC* aDC, GR_DRAWMODE aDrawMode )
{
    wxPoint origin = GetParent()->GetAuxOrigin();

    if( origin == wxPoint( 0, 0 ) )
        return;

    EDA_COLOR_T color = DARKRED;
    wxSize  pageSize = GetParent()->GetPageSizeIU();

    GRSetDrawMode( aDC, aDrawMode );

    // Draw the Y axis
    GRDashedLine( &m_ClipBox, aDC,
                  origin.x,
                  -pageSize.y,
                  origin.x,
                  pageSize.y,
                  0, color );

    // Draw the X axis
    GRDashedLine( &m_ClipBox, aDC,
                  -pageSize.x,
                  origin.y,
                  pageSize.x,
                  origin.y,
                  0, color );
}


void EDA_DRAW_PANEL::DrawGridAxis( wxDC* aDC, GR_DRAWMODE aDrawMode, const wxPoint& aGridOrigin )
{
    if( !GetParent()->m_showGridAxis || ( !aGridOrigin.x && !aGridOrigin.y ) )
        return;

    EDA_COLOR_T color    = GetParent()->GetGridColor();
    wxSize      pageSize = GetParent()->GetPageSizeIU();

    GRSetDrawMode( aDC, aDrawMode );

    // Draw the Y axis
    GRDashedLine( &m_ClipBox, aDC,
                  aGridOrigin.x,
                  -pageSize.y,
                  aGridOrigin.x,
                  pageSize.y,
                  0, color );

    // Draw the X axis
    GRDashedLine( &m_ClipBox, aDC,
                  -pageSize.x,
                  aGridOrigin.y,
                  pageSize.x,
                  aGridOrigin.y,
                  0, color );
}


bool EDA_DRAW_PANEL::OnRightClick( wxMouseEvent& event )
{
    wxPoint pos;
    wxMenu  MasterMenu;

    INSTALL_UNBUFFERED_DC( dc, this );

    pos = event.GetLogicalPosition( dc );

    if( !GetParent()->OnRightClick( pos, &MasterMenu ) )
        return false;

    GetParent()->AddMenuZoomAndGrid( &MasterMenu );

    pos = event.GetPosition();
    m_ignoreMouseEvents = true;
    PopupMenu( &MasterMenu, pos );
    MoveCursorToCrossHair();
    m_ignoreMouseEvents = false;

    return true;
}


void EDA_DRAW_PANEL::OnMouseLeaving( wxMouseEvent& event )
{
    if( m_mouseCaptureCallback == NULL )          // No command in progress.
        m_requestAutoPan = false;

    if( !m_enableAutoPan || !m_requestAutoPan || m_ignoreMouseEvents )
        return;

    // Auto pan when mouse has left the client window
    // Ensure the cross_hair position is updated,
    // because it will be used to center the screen.
    // We use a position inside the client window
    wxSize size = GetClientSize();
    wxPoint cross_hair_pos = event.GetPosition();
    cross_hair_pos.x = std::min( cross_hair_pos.x, size.x );
    cross_hair_pos.y = std::min( cross_hair_pos.y, size.x );
    cross_hair_pos.x = std::max( cross_hair_pos.x, 0 );
    cross_hair_pos.y = std::max( cross_hair_pos.y, 0 );

    INSTALL_UNBUFFERED_DC( dc, this );
    cross_hair_pos.x = dc.DeviceToLogicalX( cross_hair_pos.x );
    cross_hair_pos.y = dc.DeviceToLogicalY( cross_hair_pos.y );

    GetParent()->SetCrossHairPosition( cross_hair_pos );

    wxCommandEvent cmd( wxEVT_COMMAND_MENU_SELECTED, ID_POPUP_ZOOM_CENTER );
    cmd.SetEventObject( this );
    GetEventHandler()->ProcessEvent( cmd );

    event.Skip();
}


void EDA_DRAW_PANEL::OnMouseWheel( wxMouseEvent& event )
{
    if( m_ignoreMouseEvents )
        return;

    wxRect rect = wxRect( wxPoint( 0, 0 ), GetClientSize() );

    // Ignore scroll events if the cursor is outside the drawing area.
    if( event.GetWheelRotation() == 0 || !GetParent()->IsEnabled()
       || !rect.Contains( event.GetPosition() ) )
    {
        wxLogTrace( KICAD_TRACE_COORDS,
                    wxT( "OnMouseWheel() position(%d, %d) rectangle(%d, %d, %d, %d)" ),
                    event.GetPosition().x, event.GetPosition().y,
                    rect.x, rect.y, rect.width, rect.height );
        event.Skip();
        return;
    }

    INSTALL_UNBUFFERED_DC( dc, this );
    GetParent()->SetCrossHairPosition( event.GetLogicalPosition( dc ) );

    wxCommandEvent cmd( wxEVT_COMMAND_MENU_SELECTED );
    cmd.SetEventObject( this );

    bool offCenterReq = event.ControlDown() && event.ShiftDown();
    offCenterReq = offCenterReq || m_enableZoomNoCenter;

#if wxCHECK_VERSION(2, 9, 0)
    int axis = event.GetWheelAxis();
#else
    const int axis = 0;
#endif

    wxPoint delta;
    wxPoint start = GetViewStart();
    int wheelRotation = event.GetWheelRotation();

    if( ( m_enableMousewheelPan || event.ShiftDown() ) && !event.ControlDown() )
    {
        if( axis == wxMOUSE_WHEEL_HORIZONTAL )
            delta.x = -wheelRotation;
        else
            delta.y = wheelRotation;
    }
    else if( event.ControlDown() && !event.ShiftDown() && !m_enableMousewheelPan )
        delta.y = wheelRotation;
    else if( offCenterReq )
    {
        // Don't let wxWidgets invert the wheel rotation when shift+ctrl-modified.
        if( axis == wxMOUSE_WHEEL_HORIZONTAL )
            wheelRotation = -wheelRotation;
        cmd.SetId( wheelRotation > 0 ? ID_OFFCENTER_ZOOM_IN : ID_OFFCENTER_ZOOM_OUT );
    }
    else
        cmd.SetId( wheelRotation > 0 ? ID_POPUP_ZOOM_IN : ID_POPUP_ZOOM_OUT );

    if( cmd.GetId() )
    {
        GetEventHandler()->ProcessEvent( cmd );
    }
    else
    {
        wxPoint newStart = start - delta;
        wxPoint center = GetScreenCenterLogicalPosition();
        GetParent()->SetScrollCenterPosition(center);
        Scroll(newStart);
    }
    event.Skip();
}

#ifdef USE_OSX_MAGNIFY_EVENT
void EDA_DRAW_PANEL::OnMagnify( wxMouseEvent& event )
{
    // Scale the panel around our cursor position.
    bool warpCursor = false;

    wxPoint cursorPosition = GetParent()->GetCursorPosition(false);
    wxPoint centerPosition =  GetParent()->GetScrollCenterPosition();
    wxPoint vector = centerPosition - cursorPosition;

    double magnification = (event.GetMagnification() + 1.0f);
    double scaleFactor = GetZoom() / magnification;

    // Scale the vector between the cursor and center point
    vector.x /= magnification;
    vector.y /= magnification;

    SetZoom(scaleFactor);

    // Recenter the window along our scaled vector such that the
    // cursor becomes our scale axis, remaining fixed on screen
    GetParent()->RedrawScreen(cursorPosition + vector, warpCursor);

    event.Skip();
}
#endif

void EDA_DRAW_PANEL::OnMouseEvent( wxMouseEvent& event )
{
    int          localrealbutt = 0, localbutt = 0;
    BASE_SCREEN* screen = GetScreen();

    if( !screen )
        return;

    /* Adjust value to filter mouse displacement before consider the drag
     * mouse is really a drag command, not just a movement while click
     */
#define MIN_DRAG_COUNT_FOR_START_BLOCK_COMMAND 5

    if( event.Leaving() )
        m_canStartBlock = -1;

    if( !IsMouseCaptured() )          // No mouse capture in progress.
        m_requestAutoPan = false;

    if( GetParent()->IsActive() )
        SetFocus();
    else
        return;

    if( !event.IsButton() && !event.Moving() && !event.Dragging() )
        return;

    if( event.RightDown() )
    {
        OnRightClick( event );
        return;
    }

    if( m_ignoreMouseEvents )
        return;

    if( event.LeftIsDown() )
        localrealbutt |= GR_M_LEFT_DOWN;

    if( event.MiddleIsDown() )
        localrealbutt |= GR_M_MIDDLE_DOWN;

    if( event.LeftDown() )
        localbutt = GR_M_LEFT_DOWN;

    if( event.ButtonDClick( 1 ) )
        localbutt = GR_M_LEFT_DOWN | GR_M_DCLICK;

    if( event.MiddleDown() )
        localbutt = GR_M_MIDDLE_DOWN;

    localrealbutt |= localbutt;     // compensation default wxGTK

    INSTALL_UNBUFFERED_DC( DC, this );
    DC.SetBackground( *wxBLACK_BRUSH );

    // Compute the cursor position in drawing (logical) units.
    GetParent()->SetMousePosition( event.GetLogicalPosition( DC ) );

    int kbstat = 0;

    if( event.ShiftDown() )
        kbstat |= GR_KB_SHIFT;

    if( event.ControlDown() )
        kbstat |= GR_KB_CTRL;

    if( event.AltDown() )
        kbstat |= GR_KB_ALT;

    // Calling Double Click and Click functions :
    if( localbutt == (int) ( GR_M_LEFT_DOWN | GR_M_DCLICK ) )
    {
        GetParent()->OnLeftDClick( &DC, GetParent()->RefPos( true ) );

        // inhibit a response to the mouse left button release,
        // because we have a double click, and we do not want a new
        // OnLeftClick command at end of this Double Click
        m_ignoreNextLeftButtonRelease = true;
    }
    else if( event.LeftUp() )
    {
        // A block command is in progress: a left up is the end of block
        // or this is the end of a double click, already seen
        // Note also m_ignoreNextLeftButtonRelease can be set by
        // the call to OnLeftClick(), so do not change it after calling OnLeftClick
        bool ignoreEvt = m_ignoreNextLeftButtonRelease;
        m_ignoreNextLeftButtonRelease = false;

        if( screen->m_BlockLocate.GetState() == STATE_NO_BLOCK && !ignoreEvt )
            GetParent()->OnLeftClick( &DC, GetParent()->RefPos( true ) );

    }
    else if( !event.LeftIsDown() )
    {
        /* be sure there is a response to a left button release command
         * even when a LeftUp event is not seen.  This happens when a
         * double click opens a dialog box, and the release mouse button
         * is made when the dialog box is opened.
         */
        m_ignoreNextLeftButtonRelease = false;
    }

    if( event.ButtonDown( wxMOUSE_BTN_MIDDLE ) && m_enableMiddleButtonPan )
    {
        if( m_panScrollbarLimits )
        {
            int ppux, ppuy;
            GetScrollPixelsPerUnit( &ppux, &ppuy );
            GetViewStart( &m_PanStartCenter.x, &m_PanStartCenter.y );
            m_PanStartCenter.x *= ppux;
            m_PanStartCenter.y *= ppuy;
        }
        else
            m_PanStartCenter = GetParent()->GetScrollCenterPosition();

        m_PanStartEventPosition = event.GetPosition();

        INSTALL_UNBUFFERED_DC( dc, this );
        CrossHairOff( &dc );
    }

    if( event.ButtonUp( wxMOUSE_BTN_MIDDLE ) && m_enableMiddleButtonPan )
    {
        INSTALL_UNBUFFERED_DC( dc, this );
        CrossHairOn( &dc );
    }

    if( event.MiddleIsDown() && m_enableMiddleButtonPan )
    {
        wxPoint currentPosition = event.GetPosition();
        if( m_panScrollbarLimits )
        {
            int x, y;
            int tmpX, tmpY;
            int ppux, ppuy;
            int maxX, maxY;
            int vsizeX, vsizeY;
            int csizeX, csizeY;

            GetViewStart( &tmpX, &tmpY );
            GetScrollPixelsPerUnit( &ppux, &ppuy );
            GetVirtualSize( &vsizeX, &vsizeY );
            GetClientSize( &csizeX, &csizeY );

            maxX = vsizeX - csizeX;
            maxY = vsizeY - csizeY;

            x = m_PanStartCenter.x + m_PanStartEventPosition.x - currentPosition.x;
            y = m_PanStartCenter.y + m_PanStartEventPosition.y - currentPosition.y;

            bool shouldMoveCursor = false;

            if( x < 0 )
            {
                currentPosition.x += x;
                x = 0;
                shouldMoveCursor = true;
            }

            if( y < 0 )
            {
                currentPosition.y += y;
                y = 0;
                shouldMoveCursor = true;
            }

            if( x > maxX )
            {
                currentPosition.x += ( x - maxX );
                x = maxX;
                shouldMoveCursor = true;
            }

            if( y > maxY )
            {
                currentPosition.y += ( y - maxY );
                y = maxY;
                shouldMoveCursor = true;
            }

            if ( shouldMoveCursor )
                WarpPointer( currentPosition.x, currentPosition.y );

            Scroll( x/ppux, y/ppuy );

            double scale = GetParent()->GetScreen()->GetScalingFactor();

            wxPoint center = GetParent()->GetScrollCenterPosition();
            center.x += KiROUND( (double) ( x - tmpX ) / scale ) / ppux;
            center.y += KiROUND( (double) ( y - tmpY ) / scale ) / ppuy;
            GetParent()->SetScrollCenterPosition( center );

            Refresh();
            Update();
        }
        else
        {
            double scale = GetParent()->GetScreen()->GetScalingFactor();
            int x = m_PanStartCenter.x +
                    KiROUND( (double) ( m_PanStartEventPosition.x - currentPosition.x ) / scale );
            int y = m_PanStartCenter.y +
                    KiROUND( (double) ( m_PanStartEventPosition.y - currentPosition.y ) / scale );

            GetParent()->RedrawScreen( wxPoint( x, y ), false );
        }
    }

    if( event.ButtonUp( wxMOUSE_BTN_MIDDLE ) && !m_enableMiddleButtonPan &&
        (screen->m_BlockLocate.GetState() == STATE_NO_BLOCK) )
    {
        // The middle button has been released, with no block command:
        // We use it for a zoom center at cursor position command
        wxCommandEvent cmd( wxEVT_COMMAND_MENU_SELECTED, ID_POPUP_ZOOM_CENTER );
        cmd.SetEventObject( this );
        GetEventHandler()->ProcessEvent( cmd );
    }

    // Calling the general function on mouse changes (and pseudo key commands)
    GetParent()->GeneralControl( &DC, event.GetLogicalPosition( DC ), 0 );

    /*******************************/
    /* Control of block commands : */
    /*******************************/

    // Command block can't start if mouse is dragging a new panel
    static EDA_DRAW_PANEL* lastPanel;
    if( lastPanel != this )
    {
        m_minDragEventCount = 0;
        m_canStartBlock   = -1;
    }

    /* A new command block can start after a release buttons
     * and if the drag is enough
     * This is to avoid a false start block when a dialog box is dismissed,
     * or when changing panels in hierarchy navigation
     * or when clicking while and moving mouse
     */
    if( !event.LeftIsDown() && !event.MiddleIsDown() )
    {
        m_minDragEventCount = 0;
        m_canStartBlock   = 0;

        /* Remember the last cursor position when a drag mouse starts
         * this is the last position ** before ** clicking a button
         * this is useful to start a block command from the point where the
         * mouse was clicked first
         * (a filter creates a delay for the real block command start, and
         * we must remember this point)
         */
        m_CursorStartPos = GetParent()->GetCrossHairPosition();
    }

    if( m_enableBlockCommands && !(localbutt & GR_M_DCLICK) )
    {
        if( !screen->IsBlockActive() )
        {
            screen->m_BlockLocate.SetOrigin( m_CursorStartPos );
        }

        if( event.LeftDown() || ( !m_enableMiddleButtonPan && event.MiddleDown() ) )
        {
            if( screen->m_BlockLocate.GetState() == STATE_BLOCK_MOVE )
            {
                m_requestAutoPan = false;
                GetParent()->HandleBlockPlace( &DC );
                m_ignoreNextLeftButtonRelease = true;
            }
        }
        else if( ( m_canStartBlock >= 0 )
                && ( event.LeftIsDown() || ( !m_enableMiddleButtonPan && event.MiddleIsDown() ) )
                && !IsMouseCaptured() )
        {
            // Mouse is dragging: if no block in progress,  start a block command.
            if( screen->m_BlockLocate.GetState() == STATE_NO_BLOCK )
            {
                //  Start a block command
                int cmd_type = kbstat;

                if( !m_enableMiddleButtonPan && event.MiddleIsDown() )
                    cmd_type |= MOUSE_MIDDLE;

                // A block command is started if the drag is enough.  A small
                // drag is ignored (it is certainly a little mouse move when
                // clicking) not really a drag mouse
                if( m_minDragEventCount < MIN_DRAG_COUNT_FOR_START_BLOCK_COMMAND )
                    m_minDragEventCount++;
                else
                {
                    if( !GetParent()->HandleBlockBegin( &DC, cmd_type, m_CursorStartPos ) )
                    {
                        // should not occur: error
                        GetParent()->DisplayToolMsg(
                            wxT( "EDA_DRAW_PANEL::OnMouseEvent() Block Error" ) );
                    }
                    else
                    {
                        m_requestAutoPan = true;
                        SetCursor( wxCURSOR_SIZING );
                    }
                }
            }
        }

        if( event.ButtonUp( wxMOUSE_BTN_LEFT ) ||
            ( !m_enableMiddleButtonPan && event.ButtonUp( wxMOUSE_BTN_MIDDLE ) ) )
        {
            /* Release the mouse button: end of block.
             * The command can finish (DELETE) or have a next command (MOVE,
             * COPY).  However the block command is canceled if the block
             * size is small because a block command filtering is already
             * made, this case happens, but only when the on grid cursor has
             * not moved.
             */
            #define BLOCK_MINSIZE_LIMIT 1
            bool BlockIsSmall =
                ( std::abs( screen->m_BlockLocate.GetWidth() ) < BLOCK_MINSIZE_LIMIT )
                && ( std::abs( screen->m_BlockLocate.GetHeight() ) < BLOCK_MINSIZE_LIMIT );

            if( (screen->m_BlockLocate.GetState() != STATE_NO_BLOCK) && BlockIsSmall )
            {
                if( m_endMouseCaptureCallback )
                {
                    m_endMouseCaptureCallback( this, &DC );
                    m_requestAutoPan = false;
                }

                SetCursor( (wxStockCursor) m_currentCursor );
           }
            else if( screen->m_BlockLocate.GetState() == STATE_BLOCK_END )
            {
                m_requestAutoPan = false;
                GetParent()->HandleBlockEnd( &DC );
                SetCursor( (wxStockCursor) m_currentCursor );
                if( screen->m_BlockLocate.GetState() == STATE_BLOCK_MOVE )
                {
                    m_requestAutoPan = true;
                    SetCursor( wxCURSOR_HAND );
                }
           }
        }
    }

    // End of block command on a double click
    // To avoid an unwanted block move command if the mouse is moved while double clicking
    if( localbutt == (int) ( GR_M_LEFT_DOWN | GR_M_DCLICK ) )
    {
        if( !screen->IsBlockActive() && IsMouseCaptured() )
        {
            m_endMouseCaptureCallback( this, &DC );
        }
    }

#if 0
    wxString msg_debug;
    msg_debug.Printf( " block state %d, cmd %d",
                      screen->m_BlockLocate.GetState(),
                      screen->m_BlockLocate.GetCommand() );
    GetParent()->PrintMsg( msg_debug );
#endif

    lastPanel = this;
}



void EDA_DRAW_PANEL::OnCharHook( wxKeyEvent& event )
{
    event.Skip();
}

void EDA_DRAW_PANEL::OnKeyEvent( wxKeyEvent& event )
{
    int localkey;
    wxPoint pos;

    localkey = event.GetKeyCode();

    switch( localkey )
    {
    default:
        break;

    case WXK_ESCAPE:
        m_abortRequest = true;

        if( IsMouseCaptured() )
            EndMouseCapture();
        else
            EndMouseCapture( ID_NO_TOOL_SELECTED, m_defaultCursor, wxEmptyString );
        break;
    }

    /* Normalize keys code to easily handle keys from Ctrl+A to Ctrl+Z
     * They have an ascii code from 1 to 27 remapped
     * to GR_KB_CTRL + 'A' to GR_KB_CTRL + 'Z'
     */
    if( event.ControlDown() && localkey >= WXK_CONTROL_A && localkey <= WXK_CONTROL_Z )
        localkey += 'A' - 1;

    /* Disallow shift for keys that have two keycodes on them (e.g. number and
     * punctuation keys) leaving only the "letter keys" of A-Z.
     * Then, you can have, e.g. Ctrl-5 and Ctrl-% (GB layout)
     * and Ctrl-( and Ctrl-5 (FR layout).
     * Otherwise, you'd have to have to say Ctrl-Shift-5 on a FR layout
     */
    bool keyIsLetter = ( localkey >= 'A' && localkey <= 'Z' ) ||
                       ( localkey >= 'a' && localkey <= 'z' );

    if( event.ShiftDown() && ( keyIsLetter || localkey > 256 ) )
        localkey |= GR_KB_SHIFT;

    if( event.ControlDown() )
        localkey |= GR_KB_CTRL;

    if( event.AltDown() )
        localkey |= GR_KB_ALT;

    INSTALL_UNBUFFERED_DC( DC, this );

    // Some key commands use the current mouse position: refresh it.
    pos = wxGetMousePosition() - GetScreenPosition();

    // Compute the cursor position in drawing units.  Also known as logical units to wxDC.
    pos = wxPoint( DC.DeviceToLogicalX( pos.x ), DC.DeviceToLogicalY( pos.y ) );

    GetParent()->SetMousePosition( pos );

    if( !GetParent()->GeneralControl( &DC, pos, localkey ) )
        event.Skip();
}


void EDA_DRAW_PANEL::OnPan( wxCommandEvent& event )
{
    int x, y;
    int ppux, ppuy;
    int unitsX, unitsY;
    int maxX, maxY;

    GetViewStart( &x, &y );
    GetScrollPixelsPerUnit( &ppux, &ppuy );
    GetVirtualSize( &unitsX, &unitsY );
    maxX = unitsX;
    maxY = unitsY;
    unitsX /= ppux;
    unitsY /= ppuy;

    switch( event.GetId() )
    {
    case ID_PAN_UP:
        y -= m_scrollIncrementY;
        break;

    case ID_PAN_DOWN:
        y += m_scrollIncrementY;
        break;

    case ID_PAN_LEFT:
        x -= m_scrollIncrementX;
        break;

    case ID_PAN_RIGHT:
        x += m_scrollIncrementX;
        break;

    default:
        wxLogDebug( wxT( "Unknown ID %d in EDA_DRAW_PANEL::OnPan()." ), event.GetId() );
    }

    if( x < 0 )
        x = 0;

    if( y < 0 )
        y = 0;

    if( x > maxX )
        x = maxX;

    if( y > maxY )
        y = maxY;

    Scroll( x/ppux, y/ppuy );
}


void EDA_DRAW_PANEL::EndMouseCapture( int id, int cursor, const wxString& title,
                                      bool aCallEndFunc )
{
    if( m_mouseCaptureCallback && m_endMouseCaptureCallback && aCallEndFunc )
    {
        INSTALL_UNBUFFERED_DC( dc, this );
        m_endMouseCaptureCallback( this, &dc );
    }

    m_mouseCaptureCallback = NULL;
    m_endMouseCaptureCallback = NULL;
    m_requestAutoPan = false;

    if( id != -1 && cursor != -1 )
    {
        wxASSERT( cursor > wxCURSOR_NONE && cursor < wxCURSOR_MAX );
        GetParent()->SetToolID( id, cursor, title );
    }
}


void EDA_DRAW_PANEL::CallMouseCapture( wxDC* aDC, const wxPoint& aPosition, bool aErase )
{
    wxCHECK_RET( aDC != NULL, wxT( "Invalid device context." ) );
    wxCHECK_RET( m_mouseCaptureCallback != NULL, wxT( "Mouse capture callback not set." ) );

    m_mouseCaptureCallback( this, aDC, aPosition, aErase );
}


void EDA_DRAW_PANEL::CallEndMouseCapture( wxDC* aDC )
{
    wxCHECK_RET( aDC != NULL, wxT( "Invalid device context." ) );
    wxCHECK_RET( m_endMouseCaptureCallback != NULL, wxT( "End mouse capture callback not set." ) );

    m_endMouseCaptureCallback( this, aDC );
}<|MERGE_RESOLUTION|>--- conflicted
+++ resolved
@@ -95,11 +95,7 @@
 {
     wxASSERT( parent );
 
-<<<<<<< HEAD
-#if wxCHECK_VERSION( 2, 9, 5 )
 #ifndef USE_OSX_MAGNIFY_EVENT
-=======
->>>>>>> 25b9a42e
     ShowScrollbars( wxSHOW_SB_ALWAYS, wxSHOW_SB_ALWAYS );
 #else
     ShowScrollbars( wxSHOW_SB_NEVER, wxSHOW_SB_NEVER );
