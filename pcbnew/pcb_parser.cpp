<<<<<<< HEAD
/*
 * This program source code file is part of KiCad, a free EDA CAD application.
 *
 * Copyright (C) 2012 CERN
 *
 * This program is free software; you can redistribute it and/or
 * modify it under the terms of the GNU General Public License
 * as published by the Free Software Foundation; either version 2
 * of the License, or (at your option) any later version.
 *
 * This program is distributed in the hope that it will be useful,
 * but WITHOUT ANY WARRANTY; without even the implied warranty of
 * MERCHANTABILITY or FITNESS FOR A PARTICULAR PURPOSE.  See the
 * GNU General Public License for more details.
 *
 * You should have received a copy of the GNU General Public License
 * along with this program; if not, you may find one here:
 * http://www.gnu.org/licenses/old-licenses/gpl-2.0.html
 * or you may search the http://www.gnu.org website for the version 2 license,
 * or you may write to the Free Software Foundation, Inc.,
 * 51 Franklin Street, Fifth Floor, Boston, MA  02110-1301, USA
 */

/**
 * @file pcb_parser.cpp
 * @brief Pcbnew s-expression file format parser implementation.
 */

#include <errno.h>
#include <common.h>
#include <macros.h>
#include <convert_from_iu.h>
#include <trigo.h>
#include <3d_struct.h>
#include <class_title_block.h>
#include <class_board.h>
#include <class_dimension.h>
#include <class_drawsegment.h>
#include <class_edge_mod.h>
#include <class_mire.h>
#include <class_module.h>
#include <class_netclass.h>
#include <class_pad.h>
#include <class_track.h>
#include <class_zone.h>
#include <pcb_plot_params.h>
#include <zones.h>

#include <pcb_parser.h>


double PCB_PARSER::parseDouble() throw( IO_ERROR )
{
    char* tmp;

    errno = 0;

    double fval = strtod( CurText(), &tmp );

    if( errno )
    {
        wxString error;
        error.Printf( _( "invalid floating point number in\nfile: '%s'\nline: %d\noffset: %d" ),
                      GetChars( CurSource() ), CurLineNumber(), CurOffset() );

        THROW_IO_ERROR( error );
    }

    if( CurText() == tmp )
    {
        wxString error;
        error.Printf( _( "missing floating point number in\nfile: '%s'\nline: %d\noffset: %d" ),
                      GetChars( CurSource() ), CurLineNumber(), CurOffset() );

        THROW_IO_ERROR( error );
    }

    return fval;
}


bool PCB_PARSER::parseBool() throw( PARSE_ERROR )
{
    T token = NextTok();

    if( token == T_yes )
        return true;
    else if( token == T_no )
        return false;
    else
        Expecting( "yes or no" );

    return false;
}


wxPoint PCB_PARSER::parseXY() throw( PARSE_ERROR )
{
    if( CurTok() != T_LEFT )
        NeedLEFT();

    wxPoint pt;
    T token = NextTok();

    if( token != T_xy )
        Expecting( T_xy );

    pt.x = parseBoardUnits( "X coordinate" );
    pt.y = parseBoardUnits( "Y coordinate" );

    NeedRIGHT();

    return pt;
}


void PCB_PARSER::parseXY( int* aX, int* aY ) throw( PARSE_ERROR )
{
    wxPoint pt = parseXY();

    if( aX )
        *aX = pt.x;

    if( aY )
        *aY = pt.y;
}


void PCB_PARSER::parseEDA_TEXT( EDA_TEXT* aText ) throw( PARSE_ERROR )
{
    wxCHECK_RET( CurTok() == T_effects,
                 wxT( "Cannot parse " ) + GetTokenString( CurTok() ) + wxT( " as EDA_TEXT." ) );

    T token;

    for( token = NextTok();  token != T_RIGHT;  token = NextTok() )
    {
        if( token != T_LEFT )
            Expecting( T_LEFT );

        token = NextTok();

        switch( token )
        {
        case T_font:
            for( token = NextTok();  token != T_RIGHT;  token = NextTok() )
            {
                if( token == T_LEFT )
                    continue;

                switch( token )
                {
                case T_size:
                {
                    wxSize sz;
                    sz.SetHeight( parseBoardUnits( "text height" ) );
                    sz.SetWidth( parseBoardUnits( "text width" ) );
                    aText->SetSize( sz );
                    NeedRIGHT();
                    break;
                }

                case T_thickness:
                    aText->SetThickness( parseBoardUnits( "text thickness" ) );
                    NeedRIGHT();
                    break;

                case T_bold:
                    aText->SetBold( true );
                    break;

                case T_italic:
                    aText->SetItalic( true );
                    break;

                default:
                    Expecting( "size, bold, or italic" );
                }
            }

            break;

        case T_justify:
            for( token = NextTok();  token != T_RIGHT;  token = NextTok() )
            {
                if( token == T_LEFT )
                    continue;

                switch( token )
                {
                case T_left:
                    aText->SetHorizJustify( GR_TEXT_HJUSTIFY_LEFT );
                    break;

                case T_right:
                    aText->SetHorizJustify( GR_TEXT_HJUSTIFY_RIGHT );
                    break;

                case T_top:
                    aText->SetVertJustify( GR_TEXT_VJUSTIFY_TOP );
                    break;

                case T_bottom:
                    aText->SetVertJustify( GR_TEXT_VJUSTIFY_BOTTOM );
                    break;

                case T_mirror:
                    aText->SetMirrored( true );
                    break;

                default:
                    Expecting( "left, right, top, bottom, or mirror" );
                }

            }
            break;

        case T_hide:
            aText->SetVisible( false );
            break;

        default:
            Expecting( "font, justify, or hide" );
        }
    }
}


S3D_MASTER* PCB_PARSER::parse3DModel() throw( PARSE_ERROR )
{
    wxCHECK_MSG( CurTok() == T_model, NULL,
                 wxT( "Cannot parse " ) + GetTokenString( CurTok() ) + wxT( " as S3D_MASTER." ) );

    T token;

    auto_ptr< S3D_MASTER > n3D( new S3D_MASTER( NULL ) );

    NeedSYMBOL();
    n3D->m_Shape3DName = FromUTF8();

    for( token = NextTok();  token != T_RIGHT;  token = NextTok() )
    {
        if( token != T_LEFT )
            Expecting( T_LEFT );

        token = NextTok();

        switch( token )
        {
        case T_at:
            NeedLEFT();
            token = NextTok();

            if( token != T_xyz )
                Expecting( T_xyz );

            n3D->m_MatPosition.x = parseDouble( "x value" );
            n3D->m_MatPosition.y = parseDouble( "y value" );
            n3D->m_MatPosition.z = parseDouble( "z value" );
            NeedRIGHT();
            break;

        case T_scale:
            NeedLEFT();
            token = NextTok();

            if( token != T_xyz )
                Expecting( T_xyz );

            n3D->m_MatScale.x = parseDouble( "x value" );
            n3D->m_MatScale.y = parseDouble( "y value" );
            n3D->m_MatScale.z = parseDouble( "z value" );
            NeedRIGHT();
            break;

        case T_rotate:
            NeedLEFT();
            token = NextTok();

            if( token != T_xyz )
                Expecting( T_xyz );

            n3D->m_MatRotation.x = parseDouble( "x value" );
            n3D->m_MatRotation.y = parseDouble( "y value" );
            n3D->m_MatRotation.z = parseDouble( "z value" );
            NeedRIGHT();
            break;

        default:
            Expecting( "at, scale, or rotate" );
        }

        NeedRIGHT();
    }

    return n3D.release();
}


BOARD_ITEM* PCB_PARSER::Parse() throw( IO_ERROR, PARSE_ERROR )
{
    T token;
    BOARD_ITEM* item;

    token = NextTok();

    if( token != T_LEFT )
        Expecting( T_LEFT );

    switch( NextTok() )
    {
    case T_kicad_pcb:
        if( m_board == NULL )
            m_board = new BOARD();

        item = (BOARD_ITEM*) parseBOARD();
        break;

    default:
        wxString err;
        err.Printf( _( "unknown token \"%s\" " ), GetChars( FromUTF8() ) );
        THROW_PARSE_ERROR( err, CurSource(), CurLine(), CurLineNumber(), CurOffset() );
    }

    return item;
}


BOARD* PCB_PARSER::parseBOARD() throw( IO_ERROR, PARSE_ERROR )
{
    T token;

    parseHeader();

    for( token = NextTok();  token != T_RIGHT;  token = NextTok() )
    {
        if( token != T_LEFT )
        {
            wxLogDebug( "Expect ( in parseBoard() after %s.", PrevTok() );
            Expecting( T_LEFT );
        }

        token = NextTok();

        switch( token )
        {
        case T_general:
            parseGeneralSection();
            break;

        case T_page:
            parsePAGE_INFO();
            break;

        case T_title_block:
            parseTITLE_BLOCK();
            break;

        case T_layers:
            parseLayers();
            break;

        case T_setup:
            parseSetup();
            break;

        case T_net:
            parseNETINFO_ITEM();
            break;

        case T_net_class:
            parseNETCLASS();
            break;

        case T_gr_arc:
        case T_gr_circle:
        case T_gr_curve:
        case T_gr_line:
        case T_gr_poly:
            m_board->Add( parseDRAWSEGMENT(), ADD_APPEND );
            break;

        case T_gr_text:
            m_board->Add( parseTEXTE_PCB(), ADD_APPEND );
            break;

        case T_dimension:
            m_board->Add( parseDIMENSION(), ADD_APPEND );
            break;

        case T_module:
            m_board->Add( parseMODULE(), ADD_APPEND );
            break;

        case T_segment:
            m_board->m_Track.Append( parseTRACK() );
            break;

        case T_via:
            m_board->m_Track.Append( parseSEGVIA() );
            break;

        case T_zone:
            m_board->Add( parseZONE_CONTAINER(), ADD_APPEND );
            break;

        case T_target:
            m_board->Add( parsePCB_TARGET(), ADD_APPEND );
            break;

        default:
            wxString err;
            err.Printf( _( "unknown token \"%s\"" ), GetChars( FromUTF8() ) );
            THROW_PARSE_ERROR( err, CurSource(), CurLine(), CurLineNumber(), CurOffset() );
        }
    }

    return m_board;
}


void PCB_PARSER::parseHeader() throw( IO_ERROR, PARSE_ERROR )
{
    wxCHECK_RET( CurTok() == T_kicad_pcb,
                 wxT( "Cannot parse " ) + GetTokenString( CurTok() ) + wxT( " as a header." ) );

    T token;

    NeedLEFT();
    token = NextTok();

    if( token != T_version )
        Expecting( GetTokenText( T_version ) );

    // Get the file version.
    m_board->SetFileFormatVersionAtLoad( NeedNUMBER( GetTokenText( T_version ) ) );

    // Skip the host name and host build version information.
    NeedRIGHT();
    NeedLEFT();
    NeedSYMBOL();
    NeedSYMBOL();
    NeedSYMBOL();
    NeedRIGHT();
}


void PCB_PARSER::parseGeneralSection() throw( IO_ERROR, PARSE_ERROR )
{
     wxCHECK_RET( CurTok() == T_general,
                 wxT( "Cannot parse " ) + GetTokenString( CurTok() ) +
                 wxT( " as a general section." ) );

    T token;

    for( token = NextTok();  token != T_RIGHT;  token = NextTok() )
    {
        if( token != T_LEFT )
            Expecting( T_LEFT );

        token = NextTok();

        switch( token )
        {
        case T_thickness:
            m_board->GetDesignSettings().SetBoardThickness( parseBoardUnits( T_thickness ) );
            NeedRIGHT();
            break;

        case T_no_connects:
            m_board->m_NbNoconnect = parseInt( "no connect count" );
            NeedRIGHT();
            break;

        default:              // Skip everything but the board thickness.
            wxLogDebug( wxT( "Skipping general section token %s " ), GetTokenString( token ) );

            while( ( token = NextTok() ) != T_RIGHT )
            {
                if( !IsSymbol( token ) && token != T_NUMBER )
                    Expecting( "symbol or number" );
            }
        }
    }
}


void PCB_PARSER::parsePAGE_INFO() throw( IO_ERROR, PARSE_ERROR )
{
    wxCHECK_RET( CurTok() == T_page,
                 wxT( "Cannot parse " ) + GetTokenString( CurTok() ) + wxT( " as a PAGE_INFO." ) );

    T token;
    bool isPortrait = false;

    NeedSYMBOL();

    wxString pageType = FromUTF8();

    if( pageType == PAGE_INFO::Custom )
    {
        PAGE_INFO::SetCustomWidthMils( Iu2Mils( NeedNUMBER( "width" ) ) );
        PAGE_INFO::SetCustomHeightMils( Iu2Mils( NeedNUMBER( "height" ) ) );
    }

    token = NextTok();

    if( token == T_portrait )
    {
        isPortrait = true;
        NeedRIGHT();
    }
    else if( token != T_RIGHT )
    {
        Expecting( "portrait|)" );
    }

    PAGE_INFO pageInfo;

    if( !pageInfo.SetType( pageType, isPortrait ) )
    {
        wxString err;
        err.Printf( _( "page type \"%s\" is not valid " ), GetChars( FromUTF8() ) );
        THROW_PARSE_ERROR( err, CurSource(), CurLine(), CurLineNumber(), CurOffset() );
    }

    m_board->SetPageSettings( pageInfo );
}


void PCB_PARSER::parseTITLE_BLOCK() throw( IO_ERROR, PARSE_ERROR )
{
    wxCHECK_RET( CurTok() == T_title_block,
                 wxT( "Cannot parse " ) + GetTokenString( CurTok() ) +
                 wxT( " as TITLE_BLOCK." ) );

    T token;
    TITLE_BLOCK titleBlock;

    for( token = NextTok();  token != T_RIGHT;  token = NextTok() )
    {
        if( token != T_LEFT )
            Expecting( T_LEFT );

        token = NextTok();

        switch( token )
        {
        case T_title:
            NeedSYMBOL();
            titleBlock.SetTitle( FromUTF8() );
            break;

        case T_date:
            NeedSYMBOL();
            titleBlock.SetDate( FromUTF8() );
            break;

        case T_rev:
            NextTok();
            titleBlock.SetRevision( FromUTF8() );
            break;

        case T_company:
            NextTok();
            titleBlock.SetCompany( FromUTF8() );
            break;

        case T_comment:
        {
            int commentNumber = NeedNUMBER( "comment" );

            switch( commentNumber )
            {
            case 1:
                NextTok();
                titleBlock.SetComment1( FromUTF8() );
                break;

            case 2:
                NextTok();
                titleBlock.SetComment2( FromUTF8() );
                break;

            case 3:
                NextTok();
                titleBlock.SetComment3( FromUTF8() );
                break;

            case 4:
                NextTok();
                titleBlock.SetComment4( FromUTF8() );
                break;

            default:
                wxString err;
                err.Printf( _( "%d is not a valid title block comment number" ), commentNumber );
                THROW_PARSE_ERROR( err, CurSource(), CurLine(), CurLineNumber(), CurOffset() );
            }

            break;
            }

        default:
            Expecting( "title, date, rev, company, or comment" );
        }

        NeedRIGHT();
    }

    m_board->SetTitleBlock( titleBlock );
}


void PCB_PARSER::parseLayers() throw( IO_ERROR, PARSE_ERROR )
{
    wxCHECK_RET( CurTok() == T_layers,
                 wxT( "Cannot parse " ) + GetTokenString( CurTok() ) + wxT( " as layers." ) );

    T token;
    wxString name;
    wxString type;
    bool isVisible;
    int visibleLayers = 0;
    int enabledLayers = 0;
    std::vector< LAYER > layers;

    for( token = NextTok();  token != T_RIGHT;  token = NextTok() )
    {
        if( token != T_LEFT )
            Expecting( T_LEFT );

#if !USE_LAYER_NAMES
        NeedNUMBER( "layer index" );
#endif

        NeedSYMBOL();
        name = FromUTF8();
        NeedSYMBOL();
        type = FromUTF8();

        token = NextTok();

        if( token == T_hide )
        {
            isVisible = false;
            NeedRIGHT();
        }
        else if( token == T_RIGHT )
        {
            isVisible = true;
        }
        else
        {
            Expecting( "hide or )" );
        }

        layers.push_back( LAYER( name, LAYER::ParseType( type.c_str() ), isVisible ) );
    }

    int copperLayerCount = 0;

    for( unsigned i = 0;  i < layers.size();  i++ )
    {
        if( layers[i].m_Type != LT_UNDEFINED )
            copperLayerCount++;
    }

    // We need at least 2 copper layers and there must be an even number of them.
    if( (copperLayerCount < 2) || ((copperLayerCount % 2) != 0) )
    {
        wxString err;
        err.Printf( _( "%d is not a valid layer count" ), layers.size() );
        THROW_PARSE_ERROR( err, CurSource(), CurLine(), CurLineNumber(), CurOffset() );
    }

    m_board->SetCopperLayerCount( copperLayerCount );

    // Copper layers are sequential from front to back in the file but the current layer
    // design uses sequential layers from back to front except for the front layer which
    // is always vector index 15.
    for( unsigned i = 0;  i < layers.size();  i++ )
    {
        int layerIndex = i;

        // The copper layers can have different names but they always are at the beginning
        // and have a valid layer type.  Non-copper layer name cannot be changed so the
        // list index can be looked up by name.
        if( layers[i].m_Type != LT_UNDEFINED )
        {
            if( i == 0 )
                layerIndex = LAYER_N_FRONT;
            else
                layerIndex = copperLayerCount - 1 - i;
        }
        else
        {
            layerIndex = LAYER::GetDefaultIndex( layers[i].m_Name );

            if( layerIndex == UNDEFINED_LAYER )
            {
                wxString error;
                error.Printf( _( "Cannot determine fixed layer list index of layer name \"%s\"" ),
                              layers[i].m_Name );
                THROW_IO_ERROR( error );
            }
        }

        enabledLayers |= 1 << layerIndex;

        if( layers[i].IsVisible() )
            visibleLayers |= 1 << layerIndex;

        layers[i].SetFixedListIndex( layerIndex );
        m_board->SetLayer( layerIndex, layers[i] );
        m_layerMap[ layers[i].m_Name ] = layerIndex;
        wxLogDebug( wxT( "Mapping layer %s index index %d" ),
                    GetChars( layers[i].m_Name ), layerIndex );
    }

    m_board->SetVisibleLayers( visibleLayers );
    m_board->SetEnabledLayers( enabledLayers );
}


int PCB_PARSER::lookUpLayer() throw( PARSE_ERROR, IO_ERROR )
{
#if USE_LAYER_NAMES
    wxString name = FromUTF8();
    const LAYER_HASH_MAP::iterator it = m_layerMap.find( name );

    if( it == m_layerMap.end() )
    {
        wxString error;
        error.Printf( _( "Layer %s in file <%s> at line %d, position %d was not defined in the layers section" ),
                      GetChars( name ), GetChars( CurSource() ), CurLineNumber(), CurOffset() );
        THROW_IO_ERROR( error );
    }

    return m_layerMap[ name ];
#else
    if( CurTok() != T_NUMBER )
        Expecting( T_NUMBER );

    int layerIndex = parseInt();

    if( !m_board->IsLayerEnabled( layerIndex ) )
    {
        wxString error;
        error.Printf( _( "Layer index %d in file <%s> at line, offset %d was not defined in the layers section" ),
                      layerIndex, GetChars( CurSource() ), CurLineNumber(), CurOffset() );
        THROW_IO_ERROR( error );
    }

    return layerIndex;
#endif
}


int PCB_PARSER::parseBoardItemLayer() throw( PARSE_ERROR, IO_ERROR )
{
    wxCHECK_MSG( CurTok() == T_layer, UNDEFINED_LAYER,
                 wxT( "Cannot parse " ) + GetTokenString( CurTok() ) + wxT( " as layer." ) );

    NextTok();

    int layerIndex = lookUpLayer();

    // Handle closing ) in object parser.

    return layerIndex;
}


int PCB_PARSER::parseBoardItemLayersAsMask() throw( PARSE_ERROR, IO_ERROR )
{
    wxCHECK_MSG( CurTok() == T_layers, 0,
                 wxT( "Cannot parse " ) + GetTokenString( CurTok() ) +
                 wxT( " as item layer mask." ) );

    int layerIndex;
    int layerMask = 0;
    T token;

    for( token = NextTok();  token != T_RIGHT;  token = NextTok() )
    {
        layerIndex = lookUpLayer();
        layerMask |= ( 1 << layerIndex );
    }

    return layerMask;
}


void PCB_PARSER::parseSetup() throw( IO_ERROR, PARSE_ERROR )
{
    wxCHECK_RET( CurTok() == T_setup,
                 wxT( "Cannot parse " ) + GetTokenString( CurTok() ) + wxT( " as setup." ) );

    T token;
    int lastTraceWidth;
    NETCLASS* defaultNetclass = m_board->m_NetClasses.GetDefault();
    BOARD_DESIGN_SETTINGS designSettings = m_board->GetDesignSettings();
    ZONE_SETTINGS zoneSettings = m_board->GetZoneSettings();

    for( token = NextTok();  token != T_RIGHT;  token = NextTok() )
    {
        if( token != T_LEFT )
        {
            wxLogDebug( "Expected ( in parseSetup()." );
            Expecting( T_LEFT );
        }

        token = NextTok();

        switch( token )
        {
        case T_last_trace_width:
            lastTraceWidth = parseBoardUnits( T_last_trace_width );
            NeedRIGHT();
            break;

        case T_user_trace_width:
            m_board->m_TrackWidthList.push_back( parseBoardUnits( T_user_trace_width ) );
            NeedRIGHT();
            break;

        case T_trace_clearance:
            defaultNetclass->SetClearance( parseBoardUnits( T_trace_clearance ) );
            NeedRIGHT();
            break;

        case T_zone_clearance:
            zoneSettings.m_ZoneClearance = parseBoardUnits( T_zone_clearance );
            NeedRIGHT();
            break;

        case T_zone_45_only:
            zoneSettings.m_Zone_45_Only = parseBool();
            NeedRIGHT();
            break;

        case T_trace_min:
            designSettings.m_TrackMinWidth = parseBoardUnits( T_trace_min );
            NeedRIGHT();
            break;

        case T_segment_width:
            designSettings.m_DrawSegmentWidth = parseBoardUnits( T_segment_width );
            NeedRIGHT();
            break;

        case T_edge_width:
            designSettings.m_EdgeSegmentWidth = parseBoardUnits( T_edge_width );
            NeedRIGHT();
            break;

        case T_via_size:
            defaultNetclass->SetViaDiameter( parseBoardUnits( T_via_size ) );
            NeedRIGHT();
            break;

        case T_via_drill:
            defaultNetclass->SetViaDrill( parseBoardUnits( T_via_drill ) );
            NeedRIGHT();
            break;

        case T_via_min_size:
            designSettings.m_ViasMinSize = parseBoardUnits( T_via_min_size );
            NeedRIGHT();
            break;

        case T_via_min_drill:
            designSettings.m_ViasMinDrill = parseBoardUnits( T_via_min_drill );
            NeedRIGHT();
            break;

        case T_user_via:
        {
            int viaSize = parseBoardUnits( "user via size" );
            int viaDrill = parseBoardUnits( "user via drill" );
            m_board->m_ViasDimensionsList.push_back( VIA_DIMENSION( viaSize, viaDrill ) );
            NeedRIGHT();
        }
            break;

        case T_uvia_size:
            defaultNetclass->SetuViaDiameter( parseBoardUnits( T_uvia_size ) );
            NeedRIGHT();
            break;

        case T_uvia_drill:
            defaultNetclass->SetuViaDrill( parseBoardUnits( T_uvia_drill ) );
            NeedRIGHT();
            break;

        case T_uvias_allowed:
            designSettings.m_MicroViasAllowed = parseBool();
            NeedRIGHT();
            break;

        case T_uvia_min_size:
            designSettings.m_MicroViasMinSize = parseBoardUnits( T_uvia_min_size );
            NeedRIGHT();
            break;

        case T_uvia_min_drill:
            designSettings.m_MicroViasMinDrill = parseBoardUnits( T_uvia_min_drill );
            NeedRIGHT();
            break;

        case T_pcb_text_width:
            designSettings.m_PcbTextWidth = parseBoardUnits( T_pcb_text_width );
            NeedRIGHT();
            break;

        case T_pcb_text_size:
            designSettings.m_PcbTextSize.x = parseBoardUnits( "pcb text width" );
            designSettings.m_PcbTextSize.y = parseBoardUnits( "pcb text height" );
            NeedRIGHT();
            break;

        case T_mod_edge_width:
            designSettings.m_ModuleSegmentWidth = parseBoardUnits( T_mod_edge_width );
            NeedRIGHT();
            break;

        case T_mod_text_size:
            designSettings.m_ModuleTextSize.x = parseBoardUnits( "module text width" );
            designSettings.m_ModuleTextSize.y = parseBoardUnits( "module text height" );
            NeedRIGHT();
            break;

        case T_mod_text_width:
            designSettings.m_ModuleTextWidth = parseBoardUnits( T_mod_text_width );
            NeedRIGHT();
            break;

        case T_pad_size:
        {
            wxSize sz;
            sz.SetWidth( parseBoardUnits( "master pad width" ) );
            sz.SetHeight( parseBoardUnits( "master pad height" ) );
            designSettings.m_Pad_Master.SetSize( sz );
            NeedRIGHT();
            break;
        }

        case T_pad_drill:
        {
            int drillSize = parseBoardUnits( T_pad_drill );
            designSettings.m_Pad_Master.SetDrillSize( wxSize( drillSize, drillSize ) );
            NeedRIGHT();
        }
            break;

        case T_pad_to_mask_clearance:
            designSettings.m_SolderMaskMargin = parseBoardUnits( T_pad_to_mask_clearance );
            NeedRIGHT();
            break;

        case T_pad_to_paste_clearance:
            designSettings.m_SolderPasteMargin = parseBoardUnits( T_pad_to_paste_clearance );
            NeedRIGHT();
            break;

        case T_pad_to_paste_clearance_ratio:
            designSettings.m_SolderPasteMarginRatio = parseDouble( T_pad_to_paste_clearance_ratio );
            NeedRIGHT();
            break;

        case T_aux_axis_origin:
        {
            int x = parseBoardUnits( "auxilary origin X" );
            int y = parseBoardUnits( "auxilary origin Y" );
            // x, y are not evaluated left to right, since they are push on stack right to left
            m_board->SetOriginAxisPosition( wxPoint( x, y ) );
            NeedRIGHT();
            break;
        }

        case T_visible_elements:
            designSettings.SetVisibleElements( parseHex() );
            NeedRIGHT();
            break;

        // case T_pcbplotparams:
        // {
        //     PCB_PLOT_PARAMS plotParams;
        //     PCB_PLOT_PARAMS_PARSER parser( reader );

        //     plotParams.Parse( &parser );
        //     m_board->SetPlotOptions( plotParams );
        //     break;
        // }

        default:
            Expecting( "valid setup token" );
        }
    }

    m_board->SetDesignSettings( designSettings );
    m_board->SetZoneSettings( zoneSettings );

    // Until such time as the *.brd file does not have the
    // global parameters:
    // "last_trace_width", "trace_min_width", "via_size", "via_drill",
    // "via_min_size", and "via_clearance", put those same global
    // values into the default NETCLASS until later board load
    // code should override them.  *.kicad_brd files which have been
    // saved with knowledge of NETCLASSes will override these
    // defaults, old boards will not.
    //
    // @todo: I expect that at some point we can remove said global
    //        parameters from the *.brd file since the ones in the
    //        default netclass serve the same purpose.  If needed
    //        at all, the global defaults should go into a preferences
    //        file instead so they are there to start new board
    //        projects.
    m_board->m_NetClasses.GetDefault()->SetParams();
}


void PCB_PARSER::parseNETINFO_ITEM() throw( IO_ERROR, PARSE_ERROR )
{
    wxCHECK_RET( CurTok() == T_net,
                 wxT( "Cannot parse " ) + GetTokenString( CurTok() ) + wxT( " as net." ) );

    int number = parseInt( "net number" );
    NeedSYMBOL();
    wxString name = FromUTF8();
    NeedRIGHT();

    NETINFO_ITEM* net = new NETINFO_ITEM( m_board );
    net->SetNet( number );
    net->SetNetname( name );
    m_board->AppendNet( net );
}


void PCB_PARSER::parseNETCLASS() throw( IO_ERROR, PARSE_ERROR )
{
    wxCHECK_RET( CurTok() == T_net_class,
                 wxT( "Cannot parse " ) + GetTokenString( CurTok() ) + wxT( " as net class." ) );

    T token;

    auto_ptr<NETCLASS> nc( new NETCLASS( m_board, wxEmptyString ) );

    NeedSYMBOL();
    nc->SetName( FromUTF8() );
    NeedSYMBOL();
    nc->SetDescription( FromUTF8() );

    for( token = NextTok();  token != T_RIGHT;  token = NextTok() )
    {
        if( token != T_LEFT )
            Expecting( T_LEFT );

        token = NextTok();

        switch( token )
        {
        case T_clearance:
            nc->SetClearance( parseBoardUnits( T_clearance ) );
            break;

        case T_trace_width:
            nc->SetTrackWidth( parseBoardUnits( T_trace_width ) );
            break;

        case T_via_dia:
            nc->SetViaDiameter( parseBoardUnits( T_via_dia ) );
            break;

        case T_via_drill:
            nc->SetViaDrill( parseBoardUnits( T_via_drill ) );
            break;

        case T_uvia_dia:
            nc->SetuViaDiameter( parseBoardUnits( T_uvia_dia ) );
            break;

        case T_uvia_drill:
            nc->SetuViaDrill( parseBoardUnits( T_uvia_drill ) );
            break;

        case T_add_net:
            NeedSYMBOL();
            nc->Add( FromUTF8() );
            break;

        default:
            Expecting( "clearance, trace_width, via_dia, via_drill, uvia_dia, uvia_drill, or add_net" );
        }

        NeedRIGHT();
    }

    if( m_board->m_NetClasses.Add( nc.get() ) )
    {
        nc.release();
    }
    else
    {
        // Must have been a name conflict, this is a bad board file.
        // User may have done a hand edit to the file.

        // auto_ptr will delete nc on this code path

        wxString error;
        error.Printf( _( "duplicate NETCLASS name '%s' in file %s at line %d, offset %d" ),
                      nc->GetName().GetData(), CurSource(), CurLineNumber(), CurOffset() );
        THROW_IO_ERROR( error );
    }
}


DRAWSEGMENT* PCB_PARSER::parseDRAWSEGMENT() throw( IO_ERROR, PARSE_ERROR )
{
    wxCHECK_MSG( CurTok() == T_gr_arc || CurTok() == T_gr_circle || CurTok() == T_gr_curve ||
                 CurTok() == T_gr_line || CurTok() == T_gr_poly, NULL,
                 wxT( "Cannot parse " ) + GetTokenString( CurTok() ) + wxT( " as DRAWSEGMENT." ) );

    T token;

    auto_ptr< DRAWSEGMENT > segment( new DRAWSEGMENT( NULL ) );

    switch( CurTok() )
    {
    case T_gr_arc:
        segment->SetShape( S_ARC );
        NeedLEFT();
        token = NextTok();

        if( token != T_start )
            Expecting( T_start );

        segment->SetStart( parseXY() );
        NeedRIGHT();
        NeedLEFT();
        token = NextTok();

        if( token != T_end )
            Expecting( T_end );

        segment->SetEnd( parseXY() );
        NeedRIGHT();
        token = NextTok();

        if( token != T_angle )
            Expecting( T_angle );

        segment->SetAngle( parseDouble( "segment angle" ) );
        NeedRIGHT();
        break;

    case T_gr_circle:
        segment->SetShape( S_CIRCLE );
        NeedLEFT();
        token = NextTok();

        if( token != T_center )
            Expecting( T_center );

        segment->SetStart( parseXY() );
        NeedRIGHT();
        NeedLEFT();

        token = NextTok();
        if( token != T_end )
            Expecting( T_end );

        segment->SetEnd( parseXY() );
        NeedRIGHT();
        break;

    case T_gr_curve:
        segment->SetShape( S_CURVE );
        NeedLEFT();
        token = NextTok();

        if( token != T_pts )
            Expecting( T_pts );

        segment->SetStart( parseXY() );
        segment->SetBezControl1( parseXY() );
        segment->SetBezControl2( parseXY() );
        segment->SetEnd( parseXY() );
        NeedRIGHT();
        break;

    case T_gr_line:
        // Default DRAWSEGMENT type is S_SEGMENT.
        NeedLEFT();
        token = NextTok();

        if( token != T_pts )
            Expecting( T_pts );

        segment->SetStart( parseXY() );
        segment->SetEnd( parseXY() );
        NeedRIGHT();
        NeedLEFT();
        token = NextTok();

        if( token != T_angle )
            Expecting( T_angle );

        segment->SetAngle( parseDouble( "segment angle" ) * 10.0 );
        NeedRIGHT();
        break;

    case T_gr_poly:
    {
        segment->SetShape( S_POLYGON );
        NeedLEFT();
        token = NextTok();

        if( token != T_pts )
            Expecting( T_pts );

        std::vector< wxPoint > pts;

        while( (token = NextTok()) != T_RIGHT )
            pts.push_back( parseXY() );

        segment->SetPolyPoints( pts );
    }
        break;

    default:
        Expecting( "gr_arc, gr_circle, gr_curve, gr_line, or gr_poly" );
    }

    for( token = NextTok();  token != T_RIGHT;  token = NextTok() )
    {
        if( token != T_LEFT )
            Expecting( T_LEFT );

        token = NextTok();

        switch( token )
        {
        case T_layer:
            segment->SetLayer( parseBoardItemLayer() );
            break;

        case T_width:
            segment->SetWidth( parseBoardUnits( T_width ) );
            break;

        case T_tstamp:
            segment->SetTimeStamp( parseHex() );
            break;

        case T_status:
            segment->SetStatus( parseHex() );
            break;

        default:
            Expecting( "layer, width, tstamp, or status" );
        }

        NeedRIGHT();
    }

    return segment.release();
}


TEXTE_PCB* PCB_PARSER::parseTEXTE_PCB() throw( IO_ERROR, PARSE_ERROR )
{
    wxCHECK_MSG( CurTok() == T_gr_text, NULL,
                 wxT( "Cannot parse " ) + GetTokenString( CurTok() ) + wxT( " as TEXTE_PCB." ) );

    T token;

    auto_ptr< TEXTE_PCB > text( new TEXTE_PCB( m_board ) );
    NeedSYMBOLorNUMBER();

    text->SetText( FromUTF8() );
    NeedLEFT();
    token = NextTok();

    if( token != T_at )
        Expecting( T_at );

    wxPoint pt;

    pt.x = parseBoardUnits( "X coordinate" );
    pt.y = parseBoardUnits( "Y coordinate" );
    text->SetPosition( pt );
    text->SetOrientation( parseDouble( "angle" ) * 10.0 );
    NeedRIGHT();

    for( token = NextTok();  token != T_RIGHT;  token = NextTok() )
    {
        if( token != T_LEFT )
            Expecting( T_LEFT );

        token = NextTok();

        switch( token )
        {
        case T_layer:
            text->SetLayer( parseBoardItemLayer() );
            NeedRIGHT();
            break;

        case T_tstamp:
            text->SetTimeStamp( parseHex() );
            NeedRIGHT();
            break;

        case T_effects:
            parseEDA_TEXT( (EDA_TEXT*) text.get() );
            break;

        default:
            Expecting( "layer, tstamp or effects" );
        }
    }

    return text.release();
}


DIMENSION* PCB_PARSER::parseDIMENSION() throw( IO_ERROR, PARSE_ERROR )
{
    wxCHECK_MSG( CurTok() == T_dimension, NULL,
                 wxT( "Cannot parse " ) + GetTokenString( CurTok() ) + wxT( " as DIMENSION." ) );

    T token;

    auto_ptr< DIMENSION > dimension( new DIMENSION( NULL ) );

    dimension->m_Value = parseBoardUnits( "dimension value" );
    NeedLEFT();
    token = NextTok();

    if( token != T_width )
        Expecting( T_width );

    dimension->SetWidth( parseBoardUnits( "dimension width value" ) );
    NeedRIGHT();

    for( token = NextTok();  token != T_RIGHT;  token = NextTok() )
    {
        if( token != T_LEFT )
            Expecting( T_LEFT );

        token = NextTok();

        switch( token )
        {
        case T_layer:
            dimension->SetLayer( parseBoardItemLayer() );
            NeedRIGHT();
            break;

        case T_tstamp:
            dimension->SetTimeStamp( parseHex() );
            NeedRIGHT();
            break;

        case T_gr_text:
        {
            TEXTE_PCB* text = parseTEXTE_PCB();
            dimension->m_Text = *text;
            delete text;
            break;
        }

        case T_feature1:
            NeedLEFT();
            token = NextTok();

            if( token != T_pts )
                Expecting( T_pts );

            parseXY( &dimension->m_featureLineDOx, &dimension->m_featureLineDOy );
            parseXY( &dimension->m_featureLineDFx, &dimension->m_featureLineDFy );
            NeedRIGHT();
            NeedRIGHT();
            break;

        case T_feature2:
            NeedLEFT();
            token = NextTok();

            if( token != T_pts )
                Expecting( T_pts );

            parseXY( &dimension->m_featureLineGOx, &dimension->m_featureLineGOy );
            parseXY( &dimension->m_featureLineGFx, &dimension->m_featureLineGFy );
            NeedRIGHT();
            NeedRIGHT();
            break;


        case T_crossbar:
            NeedLEFT();
            token = NextTok();

            if( token != T_pts )
                Expecting( T_pts );

            parseXY( &dimension->m_crossBarOx, &dimension->m_crossBarOy );
            parseXY( &dimension->m_crossBarFx, &dimension->m_crossBarFy );
            NeedRIGHT();
            NeedRIGHT();
            break;

        case T_arrow1a:
            NeedLEFT();
            token = NextTok();

            if( token != T_pts )
                Expecting( T_pts );

            parseXY( &dimension->m_arrowD1Ox, &dimension->m_arrowD1Oy );
            parseXY( &dimension->m_arrowD1Fx, &dimension->m_arrowD1Fy );
            NeedRIGHT();
            NeedRIGHT();
            break;

        case T_arrow1b:
            NeedLEFT();
            token = NextTok();

            if( token != T_pts )
                Expecting( T_pts );

            parseXY( &dimension->m_arrowD2Ox, &dimension->m_arrowD2Oy );
            parseXY( &dimension->m_arrowD2Fx, &dimension->m_arrowD2Fy );
            NeedRIGHT();
            NeedRIGHT();
            break;

        case T_arrow2a:
            NeedLEFT();
            token = NextTok();

            if( token != T_pts )
                Expecting( T_pts );

            parseXY( &dimension->m_arrowG1Ox, &dimension->m_arrowG1Oy );
            parseXY( &dimension->m_arrowG1Fx, &dimension->m_arrowG1Fy );
            NeedRIGHT();
            NeedRIGHT();
            break;

        case T_arrow2b:
            NeedLEFT();
            token = NextTok();

            if( token != T_pts )
                Expecting( T_pts );

            parseXY( &dimension->m_arrowG2Ox, &dimension->m_arrowG2Oy );
            parseXY( &dimension->m_arrowG2Fx, &dimension->m_arrowG2Fy );
            NeedRIGHT();
            NeedRIGHT();
            break;

        default:
            Expecting( "layer, tstamp, gr_text, feature1, feature2 crossbar, arrow1a, "
                       "arrow1b, arrow2a, or arrow2b" );
        }
    }

    return dimension.release();
}


MODULE* PCB_PARSER::parseMODULE() throw( IO_ERROR, PARSE_ERROR )
{
    wxCHECK_MSG( CurTok() == T_module, NULL,
                 wxT( "Cannot parse " ) + GetTokenString( CurTok() ) + wxT( " as MODULE." ) );

    wxPoint pt;
    T token;

    auto_ptr< MODULE > module( new MODULE( m_board ) );

    NeedSYMBOL();
    module->SetLibRef( FromUTF8() );

    for( token = NextTok();  token != T_RIGHT;  token = NextTok() )
    {
        if( token == T_LEFT )
            token = NextTok();

        switch( token )
        {
        case T_locked:
            module->SetLocked( true );
            break;

        case T_placed:
            module->SetIsPlaced( true );
            break;

        case T_layer:
            module->SetLayer( parseBoardItemLayer() );
            NeedRIGHT();
            break;

        case T_tedit:
            module->SetLastEditTime( parseHex() );
            NeedRIGHT();
            break;

        case T_tstamp:
            module->SetTimeStamp( parseHex() );
            NeedRIGHT();
            break;

        case T_at:
            pt.x = parseBoardUnits( "X coordinate" );
            pt.y = parseBoardUnits( "Y coordinate" );
            module->SetPosition( pt );
            token = NextTok();

            if( token == T_NUMBER )
            {
                module->SetOrientation( parseDouble() * 10.0 );
                NeedRIGHT();
            }
            else if( token != T_RIGHT )
            {
                Expecting( T_RIGHT );
            }

            break;

        case T_descr:
            NeedSYMBOL();
            module->SetDescription( FromUTF8() );
            NeedRIGHT();
            break;

        case T_tags:
            NeedSYMBOL();
            module->SetKeywords( FromUTF8() );
            NeedRIGHT();
            break;

        case T_path:
            NeedSYMBOL();
            module->SetPath( FromUTF8() );
            NeedRIGHT();
            break;

        case T_autoplace_cost90:
            module->m_CntRot90 = parseInt( "auto place cost at 90 degrees" );
            NeedRIGHT();
            break;

        case T_autoplace_cost180:
            module->m_CntRot180 = parseInt( "auto place cost at 180 degrees" );
            NeedRIGHT();
            break;

        case T_solder_mask_margin:
            module->SetLocalSolderMaskMargin( parseBoardUnits( "local solder mask margin value" ) );
            NeedRIGHT();
            break;

        case T_solder_paste_margin:
            module->SetLocalSolderPasteMargin(
                parseBoardUnits( "local solder paste margin value" ) );
            NeedRIGHT();
            break;

        case T_solder_paste_ratio:
            module->SetLocalSolderPasteMarginRatio(
                parseDouble( "local solder paste margin ratio value" ) );
            NeedRIGHT();
            break;

        case T_clearance:
            module->SetLocalClearance( parseBoardUnits( "local clearance value" ) );
            NeedRIGHT();
            break;

        case T_zone_connect:
            module->SetZoneConnection( (ZoneConnection) parseInt( "zone connection value" ) );
            NeedRIGHT();
            break;

        case T_thermal_width:
            module->SetThermalWidth( parseBoardUnits( "thermal width value" ) );
            NeedRIGHT();
            break;

        case T_thermal_gap:
            module->SetThermalGap( parseBoardUnits( "thermal gap value" ) );
            NeedRIGHT();
            break;

        case T_attr:
            for( token = NextTok();  token != T_RIGHT;  token = NextTok() )
            {
                switch( token )
                {
                case T_smd:
                    module->SetAttributes( module->GetAttributes() | MOD_CMS );
                    break;

                case T_virtual:
                    module->SetAttributes( module->GetAttributes() | MOD_VIRTUAL );
                    break;

                default:
                    Expecting( "smd and/or virtual" );
                }
            }

            break;

        case T_fp_text:
        {
            TEXTE_MODULE* text = parseTEXTE_MODULE();
            text->SetParent( module.get() );
            double orientation = text->GetOrientation();
            orientation -= module->GetOrientation();
            text->SetOrientation( orientation );
            text->SetDrawCoord();

            if( text->GetType() == TEXT_is_REFERENCE )
            {
                module->Reference() = *text;
                delete text;
            }
            else if( text->GetType() == TEXT_is_VALUE )
            {
                module->Value() = *text;
                delete text;
            }
            else
            {
                module->m_Drawings.PushBack( text );
            }

            break;
        }

        case T_fp_arc:
        case T_fp_circle:
        case T_fp_curve:
        case T_fp_line:
        case T_fp_poly:
        {
            EDGE_MODULE* em = parseEDGE_MODULE();
            em->SetParent( module.get() );
            em->SetDrawCoord();
            module->m_Drawings.PushBack( em );
            break;
        }

        case T_pad:
        {
            D_PAD* pad = parseD_PAD();
            wxPoint pt = pad->GetPos0();
            RotatePoint( &pt, module->GetOrientation() );
            pad->SetPosition( pt + module->GetPosition() );
            module->AddPad( pad );
            break;
        }

        case T_model:
            module->Add3DModel( parse3DModel() );
            break;

        default:
            Expecting( "locked, placed, tedit, tstamp, at, descr, tags, path, "
                       "autoplace_cost90, autoplace_cost180, solder_mask_margin, "
                       "solder_paste_margin, solder_paste_ratio, clearance, "
                       "zone_connect, thermal_width, thermal_gap, attr, fp_text, "
                       "fp_arc, fp_circle, fp_curve, fp_line, fp_poly, pad, or model" );
        }
    }

    return module.release();
}


TEXTE_MODULE* PCB_PARSER::parseTEXTE_MODULE() throw( IO_ERROR, PARSE_ERROR )
{
    wxCHECK_MSG( CurTok() == T_fp_text, NULL,
                 wxString::Format( wxT( "Cannot parse %s as TEXTE_MODULE at line %d, offset %d." ),
                                   GetTokenString( CurTok() ), CurLineNumber(), CurOffset() ) );

    T token = NextTok();

    auto_ptr< TEXTE_MODULE > text( new TEXTE_MODULE( NULL ) );

    switch( token )
    {
    case T_reference:
        text->SetType( TEXT_is_REFERENCE );
        break;

    case T_value:
        text->SetType( TEXT_is_VALUE );
        break;

    case T_user:
        break;          // Default type is user text.

    default:
        THROW_IO_ERROR( wxString::Format( _( "cannot handle module text type %s" ),
                                          GetChars( FromUTF8() ) ) );
    }

    NeedSYMBOLorNUMBER();

    text->SetText( FromUTF8() );
    NeedLEFT();
    token = NextTok();

    if( token != T_at )
        Expecting( T_at );

    wxPoint pt;

    pt.x = parseBoardUnits( "X coordinate" );
    pt.y = parseBoardUnits( "Y coordinate" );
    text->SetPos0( pt );
    text->SetOrientation( parseDouble( "angle" ) * 10.0 );
    NeedRIGHT();

    for( token = NextTok();  token != T_RIGHT;  token = NextTok() )
    {
        if( token == T_LEFT )
            token = NextTok();

        switch( token )
        {
        case T_layer:
            text->SetLayer( parseBoardItemLayer() );
            NeedRIGHT();
            break;

        case T_hide:
            text->SetVisible( false );
            break;

        case T_effects:
            parseEDA_TEXT( (EDA_TEXT*) text.get() );
            break;

        default:
            Expecting( "hide or effects" );
        }
    }

    return text.release();
}


EDGE_MODULE* PCB_PARSER::parseEDGE_MODULE() throw( IO_ERROR, PARSE_ERROR )
{
    wxCHECK_MSG( CurTok() == T_fp_arc || CurTok() == T_fp_circle || CurTok() == T_fp_curve ||
                 CurTok() == T_fp_line || CurTok() == T_fp_poly, NULL,
                 wxT( "Cannot parse " ) + GetTokenString( CurTok() ) + wxT( " as EDGE_MODULE." ) );

    T token;

    auto_ptr< EDGE_MODULE > segment( new EDGE_MODULE( NULL ) );

    switch( CurTok() )
    {
    case T_fp_arc:
        segment->SetShape( S_ARC );
        NeedLEFT();
        token = NextTok();

        if( token != T_start )
            Expecting( T_start );

        segment->SetStart0( parseXY() );
        NeedRIGHT();
        token = NextTok();

        if( token != T_end )
            Expecting( T_end );

        segment->SetEnd0( parseXY() );
        NeedRIGHT();
        token = NextTok();

        if( token != T_angle )
            Expecting( T_angle );

        segment->SetAngle( parseDouble( "segment angle" ) );
        NeedRIGHT();
        break;

    case T_fp_circle:
        segment->SetShape( S_CIRCLE );
        NeedLEFT();
        token = NextTok();

        if( token != T_center )
            Expecting( T_center );

        segment->SetStart0( parseXY() );
        NeedRIGHT();
        NeedLEFT();
        token = NextTok();

        if( token != T_end )
            Expecting( T_end );

        segment->SetEnd0( parseXY() );
        NeedRIGHT();
        break;

    case T_fp_curve:
        segment->SetShape( S_CURVE );
        NeedLEFT();
        token = NextTok();

        if( token != T_pts )
            Expecting( T_pts );

        segment->SetStart0( parseXY() );
        segment->SetBezControl1( parseXY() );
        segment->SetBezControl2( parseXY() );
        segment->SetEnd0( parseXY() );
        NeedRIGHT();
        break;

    case T_fp_line:
        // Default DRAWSEGMENT type is S_SEGMENT.
        NeedLEFT();
        token = NextTok();

        if( token != T_pts )
            Expecting( T_pts );

        segment->SetStart0( parseXY() );
        segment->SetEnd0( parseXY() );
        NeedRIGHT();
        break;

    case T_fp_poly:
    {
        segment->SetShape( S_POLYGON );
        NeedLEFT();
        token = NextTok();

        if( token != T_pts )
            Expecting( T_pts );

        std::vector< wxPoint > pts;

        while( (token = NextTok()) != T_RIGHT )
            pts.push_back( parseXY() );

        segment->SetPolyPoints( pts );
    }
        break;

    default:
        Expecting( "fp_arc, fp_circle, fp_curve, fp_line, or fp_poly" );
    }

    for( token = NextTok();  token != T_RIGHT;  token = NextTok() )
    {
        if( token != T_LEFT )
            Expecting( T_LEFT );

        token = NextTok();

        switch( token )
        {
        case T_layer:
            segment->SetLayer( parseBoardItemLayer() );
            break;

        case T_width:
            segment->SetWidth( parseBoardUnits( T_width ) );
            break;

        case T_tstamp:
            segment->SetTimeStamp( parseHex() );
            break;

        case T_status:
            segment->SetStatus( parseHex() );
            break;

        default:
            Expecting( "layer, width, tstamp, or status" );
        }

        NeedRIGHT();
    }

    return segment.release();
}


D_PAD* PCB_PARSER::parseD_PAD() throw( IO_ERROR, PARSE_ERROR )
{
    wxCHECK_MSG( CurTok() == T_pad, NULL,
                 wxT( "Cannot parse " ) + GetTokenString( CurTok() ) + wxT( " as D_PAD." ) );

    wxSize sz;
    wxPoint pt;
    auto_ptr< D_PAD > pad( new D_PAD( NULL ) );

    NeedSYMBOLorNUMBER();
    pad->SetPadName( FromUTF8() );

    T token = NextTok();

    switch( token )
    {
    case T_thru_hole:
        pad->SetAttribute( PAD_STANDARD );
        break;

    case T_smd:
        pad->SetAttribute( PAD_SMD );
        break;

    case T_connect:
        pad->SetAttribute( PAD_CONN );
        break;

    case T_np_thru_hole:
        pad->SetAttribute( PAD_HOLE_NOT_PLATED );
        break;

    default:
        Expecting( "thru_hole, smd, connect, or np_thru_hole" );
    }

    token = NextTok();

    switch( token )
    {
    case T_circle:
        pad->SetShape( PAD_CIRCLE );
        break;

    case T_rectangle:
        pad->SetShape( PAD_RECT );
        break;

    case T_oval:
        pad->SetShape( PAD_OVAL );
        break;

    case T_trapezoid:
        pad->SetShape( PAD_TRAPEZOID );
        break;

    default:
        Expecting( "circle, rectangle, oval, or trapezoid" );
    }

    for( token = NextTok();  token != T_RIGHT;  token = NextTok() )
    {
        if( token != T_LEFT )
            Expecting( T_LEFT );

        token = NextTok();

        switch( token )
        {
        case T_size:
            sz.SetWidth( parseBoardUnits( "width value" ) );
            sz.SetHeight( parseBoardUnits( "height value" ) );
            pad->SetSize( sz );
            NeedRIGHT();
            break;

        case T_at:
            pt.x = parseBoardUnits( "X coordinate" );
            pt.y = parseBoardUnits( "Y coordinate" );
            pad->SetPos0( pt );
            token = NextTok();

            if( token == T_NUMBER )
            {
                pad->SetOrientation( parseDouble() * 10.0 );
                NeedRIGHT();
            }
            else if( token != T_RIGHT )
            {
                Expecting( ") or angle value" );
            }

            break;

        case T_drill:
            sz.SetWidth( parseBoardUnits(  "drill size"  ) );
            sz.SetHeight( 0 );
            token = NextTok();

            if( token == T_NUMBER )
            {
                sz.SetHeight( parseBoardUnits() );
                token = NextTok();

                if( token == T_LEFT )
                {
                    token = NextTok();

                    if( token != T_offset )
                        Expecting( T_offset );

                    pt.x = parseDouble( "drill offset X" );
                    pt.y = 0;
                    token = NextTok();

                    if( token == T_NUMBER )
                    {
                        pt.y = parseDouble();
                        NeedRIGHT();
                    }
                    else if( token != T_RIGHT )
                    {
                        Expecting( T_RIGHT );
                    }

                    pad->SetOffset( pt );
                }
                else if( token != T_RIGHT )
                {
                    Expecting( T_RIGHT );
                }

                pad->SetDrillSize( sz );
            }
            else if( token != T_RIGHT )
            {
                Expecting( T_RIGHT );
            }

            break;

        case T_layers:
        {
            int layerMask = parseBoardItemLayersAsMask();

            // Only the layers that are used are saved so we need to enable all the copper
            // layers to prevent any problems with the current design.  At some point in
            // the future, the layer handling should be improved.
            if( pad->GetAttribute() == PAD_STANDARD )
                layerMask |= ALL_CU_LAYERS;

            pad->SetLayerMask( layerMask );
            break;
        }

        case T_net:
            pad->SetNet( parseInt( "net number" ) );
            NeedSYMBOL();
            pad->SetNetname( FromUTF8() );
            NeedRIGHT();
            break;

        case T_die_length:
            pad->SetDieLength( parseBoardUnits( T_die_length ) );
            NeedRIGHT();
            break;

        case T_solder_mask_margin:
            pad->SetLocalSolderMaskMargin( parseBoardUnits( T_solder_mask_margin ) );
            NeedRIGHT();
            break;

        case T_solder_paste_margin:
            pad->SetLocalSolderPasteMargin( parseBoardUnits( T_solder_paste_margin ) );
            NeedRIGHT();
            break;

        case T_solder_paste_margin_ratio:
            pad->SetLocalSolderPasteMarginRatio( parseBoardUnits( T_solder_paste_margin_ratio ) );
            NeedRIGHT();
            break;

        case T_clearance:
            pad->SetLocalClearance( parseBoardUnits( "local clearance value" ) );
            NeedRIGHT();
            break;

        case T_zone_connect:
            pad->SetZoneConnection( (ZoneConnection) parseInt( "zone connection value" ) );
            NeedRIGHT();
            break;

        case T_thermal_width:
            pad->SetThermalWidth( parseBoardUnits( T_thermal_width ) );
            NeedRIGHT();
            break;

        case T_thermal_gap:
            pad->SetThermalGap( parseBoardUnits( T_thermal_gap ) );
            NeedRIGHT();
            break;

        default:
            Expecting( "at, drill, layers, net, die_length, solder_mask_margin, "
                       "solder_paste_margin, solder_paste_margin_ratio, clearance, "
                       "zone_connect, thermal_width, or thermal_gap" );
        }
    }

    return pad.release();
}


TRACK* PCB_PARSER::parseTRACK() throw( IO_ERROR, PARSE_ERROR )
{
    wxCHECK_MSG( CurTok() == T_segment, NULL,
                 wxT( "Cannot parse " ) + GetTokenString( CurTok() ) + wxT( " as TRACK." ) );

    wxPoint pt;
    T token;

    auto_ptr< TRACK > track( new TRACK( m_board ) );

    for( token = NextTok();  token != T_RIGHT;  token = NextTok() )
    {
        if( token != T_LEFT )
            Expecting( T_LEFT );

        token = NextTok();

        switch( token )
        {
        case T_start:
            pt.x = parseBoardUnits( "start x" );
            pt.y = parseBoardUnits( "start y" );
            track->SetStart( pt );
            break;

        case T_end:
            pt.x = parseBoardUnits( "end x" );
            pt.y = parseBoardUnits( "end y" );
            track->SetEnd( pt );
            break;

        case T_width:
            track->SetWidth( parseBoardUnits( "width" ) );
            break;

        case T_layer:
            track->SetLayer( parseBoardItemLayer() );
            break;

        case T_net:
            track->SetNet( parseInt( "net number" ) );
            break;

        case T_tstamp:
            track->SetTimeStamp( parseHex() );
            break;

        case T_status:
            track->SetStatus( parseHex() );
            break;

        default:
            Expecting( "start, end, width, layer, net, tstamp, or status" );
        }

        NeedRIGHT();
    }

    return track.release();
}


SEGVIA* PCB_PARSER::parseSEGVIA() throw( IO_ERROR, PARSE_ERROR )
{
    wxCHECK_MSG( CurTok() == T_via, NULL,
                 wxT( "Cannot parse " ) + GetTokenString( CurTok() ) + wxT( " as SEGVIA." ) );

    wxPoint pt;
    T token;

    auto_ptr< SEGVIA > via( new SEGVIA( m_board ) );

    for( token = NextTok();  token != T_RIGHT;  token = NextTok() )
    {
        if( token == T_LEFT )
            token = NextTok();

        switch( token )
        {
        case T_thru:
            via->SetShape( VIA_THROUGH );
            break;

        case T_blind:
            via->SetShape( VIA_BLIND_BURIED );
            break;

        case T_micro:
            via->SetShape( VIA_MICROVIA );
            break;

        case T_at:
            pt.x = parseBoardUnits( "start x" );
            pt.y = parseBoardUnits( "start y" );
            via->SetStart( pt );
            NeedRIGHT();
            break;

        case T_size:
            via->SetWidth( parseBoardUnits( "via width" ) );
            NeedRIGHT();
            break;

        case T_drill:
            via->SetDrill( parseBoardUnits( "drill diameter" ) );
            NeedRIGHT();
            break;

        case T_layers:
        {
            int layer1, layer2;
            NextTok();
            layer1 = lookUpLayer();
            NextTok();
            layer2 = lookUpLayer();
            via->SetLayerPair( layer1, layer2 );
            NeedRIGHT();
        }
            break;

        case T_net:
            via->SetNet( parseInt( "net number" ) );
            NeedRIGHT();
            break;

        case T_tstamp:
            via->SetTimeStamp( parseHex() );
            NeedRIGHT();
            break;

        case T_status:
            via->SetStatus( parseHex() );
            NeedRIGHT();
            break;

        default:
            Expecting( "at, size, drill, layers, net, tstamp, or status" );
        }
    }

    return via.release();
}


ZONE_CONTAINER* PCB_PARSER::parseZONE_CONTAINER() throw( IO_ERROR, PARSE_ERROR )
{
    wxCHECK_MSG( CurTok() == T_zone, NULL,
                 wxT( "Cannot parse " ) + GetTokenString( CurTok() ) +
                 wxT( " as ZONE_CONTAINER." ) );

    int     hatchStyle;
    int     hatchPitch;
    wxPoint pt;
    T       token;

    // bigger scope since each filled_polygon is concatonated in here
    std::vector< CPolyPt > pts;

    auto_ptr< ZONE_CONTAINER > zone( new ZONE_CONTAINER( m_board ) );

    zone->SetPriority( 0 );

    for( token = NextTok();  token != T_RIGHT;  token = NextTok() )
    {
        if( token == T_LEFT )
            token = NextTok();

        switch( token )
        {
        case T_net:
            zone->SetNet( parseInt( "net number" ) );
            NeedRIGHT();
            break;

        case T_net_name:
            NeedSYMBOL();
            zone->SetNetName( FromUTF8() );
            NeedRIGHT();
            break;

        case T_layer:
            zone->SetLayer( parseBoardItemLayer() );
            NeedRIGHT();
            break;

        case T_tstamp:
            zone->SetTimeStamp( parseHex() );
            NeedRIGHT();
            break;

        case T_hatch:
            token = NextTok();

            if( token != T_none && token != T_edge && token != T_full )
                Expecting( "none, edge, or full" );

            switch( token )
            {
            default:
            case T_none:   hatchStyle = CPolyLine::NO_HATCH;        break;
            case T_edge:   hatchStyle = CPolyLine::DIAGONAL_EDGE;   break;
            case T_full:   hatchStyle = CPolyLine::DIAGONAL_FULL;
            }

            hatchPitch = parseBoardUnits( "hatch pitch" );
            NeedRIGHT();
            break;

        case T_priority:
            zone->SetPriority( parseInt( "zone priority" ) );
            NeedRIGHT();
            break;

        case T_connect_pads:
            token = NextTok();

            switch( token )
            {
            case T_yes:           zone->SetPadConnection( PAD_IN_ZONE );       break;
            case T_use_thermal:   zone->SetPadConnection( THERMAL_PAD );       break;
            case T_no:            zone->SetPadConnection( PAD_NOT_IN_ZONE );   break;
            default:              Expecting( "yes, no, or use_thermal" );
            }

            NeedLEFT();
            token = NextTok();

            if( token != T_clearance )
                Expecting( T_clearance );

            zone->SetZoneClearance( parseBoardUnits( "zone clearance" ) );
            NeedRIGHT();
            NeedRIGHT();
            break;

        case T_min_thickness:
            zone->SetMinThickness( parseBoardUnits( T_min_thickness ) );
            NeedRIGHT();
            break;

        case T_fill:
            token = NextTok();

            if( token != T_yes && token != T_no )
                Expecting( "yes or no" );

            zone->SetIsFilled( token == T_yes );

            for( token = NextTok();  token != T_RIGHT;  token = NextTok() )
            {
                if( token != T_LEFT )
                    Expecting( T_LEFT );

                token = NextTok();

                switch( token )
                {
                case T_mode:
                    token = NextTok();

                    if( token != T_segment && token != T_polygon )
                        Expecting( "segment or polygon" );

                    // @todo Create an enum for fill modes.
                    zone->SetFillMode( token == T_polygon ? 0 : 1 );
                    break;

                case T_arc_segments:
                    zone->SetArcSegCount( parseInt( "arc segment count" ) );
                    break;

                case T_thermal_gap:
                    zone->SetThermalReliefGap( parseBoardUnits( T_thermal_gap ) );
                    break;

                case T_thermal_bridge_width:
                    zone->SetThermalReliefCopperBridge( parseBoardUnits( T_thermal_bridge_width ) );
                    break;

                case T_smoothing:
                    switch( NextTok() )
                    {
                    case T_none:
                        zone->SetCornerSmoothingType( ZONE_SETTINGS::SMOOTHING_NONE );
                        break;

                    case T_chamfer:
                        zone->SetCornerSmoothingType( ZONE_SETTINGS::SMOOTHING_CHAMFER );
                        break;

                    case T_fillet:
                        zone->SetCornerSmoothingType( ZONE_SETTINGS::SMOOTHING_FILLET );
                        break;

                    default:
                        Expecting( "none, chamfer, or fillet" );
                    }

                    break;

                case T_radius:
                    zone->SetCornerRadius( parseBoardUnits( "corner radius" ) );
                    break;

                default:
                    Expecting( "mode, arc_segments, thermal_gap, thermal_bridge_width, "
                               "smoothing, or radius" );
                }

                NeedRIGHT();
            }

            break;

        case T_polygon:
        {
            std::vector< wxPoint > corners;

            NeedLEFT();
            token = NextTok();

            if( token != T_pts )
                Expecting( T_pts );

            for( token = NextTok();  token != T_RIGHT;  token = NextTok() )
            {
                corners.push_back( parseXY() );
            }

            NeedRIGHT();
            zone->AddPolygon( corners );
        }

            break;

        case T_filled_polygon:
        {
            // "(filled_polygon (pts"
            NeedLEFT();
            token = NextTok();

            if( token != T_pts )
                Expecting( T_pts );

            for( token = NextTok();  token != T_RIGHT;  token = NextTok() )
            {
                pts.push_back( CPolyPt( parseXY() ) );
            }

            NeedRIGHT();
            pts.back().end_contour = true;
        }

            break;

        case T_fill_segments:
        {
            std::vector< SEGMENT > segs;

            for( token = NextTok();  token != T_RIGHT;  token = NextTok() )
            {
                if( token != T_LEFT )
                    Expecting( T_LEFT );

                token = NextTok();

                if( token != T_pts )
                    Expecting( T_pts );

                SEGMENT segment( parseXY(), parseXY() );
                NeedRIGHT();
                segs.push_back( segment );
            }

            zone->AddFillSegments( segs );
        }

            break;

        default:
            Expecting( "net, layer, tstamp, hatch, priority, connect_pads, min_thickness, "
                       "fill, polygon, filled_polygon, or fill_segments" );
        }
    }

    if( zone->GetNumCorners() > 2 )
    {
        if( !zone->IsOnCopperLayer() )
        {
            zone->SetFillMode( 0 );
            zone->SetNet( 0 );
        }

        // Set hatch here, after outlines corners are read
        zone->m_Poly->SetHatch( hatchStyle, hatchPitch );
    }

    if( pts.size() )
        zone->AddFilledPolysList( pts );

    return zone.release();
}


PCB_TARGET* PCB_PARSER::parsePCB_TARGET() throw( IO_ERROR, PARSE_ERROR )
{
    wxCHECK_MSG( CurTok() == T_target, NULL,
                 wxT( "Cannot parse " ) + GetTokenString( CurTok() ) + wxT( " as PCB_TARGET." ) );

    wxPoint pt;
    T token;

    auto_ptr< PCB_TARGET > target( new PCB_TARGET( NULL ) );


    for( token = NextTok();  token != T_RIGHT;  token = NextTok() )
    {
        if( token == T_LEFT )
            token = NextTok();

        switch( token )
        {
        case T_x:
            target->SetShape( 1 );
            break;

        case T_plus:
            target->SetShape( 0 );
            break;

        case T_at:
            pt.x = parseBoardUnits( "target x position" );
            pt.y = parseBoardUnits( "target y position" );
            target->SetPosition( pt );
            NeedRIGHT();
            break;

        case T_size:
            target->SetSize( parseBoardUnits( "target size" ) );
            NeedRIGHT();
            break;

        case T_width:
            target->SetWidth( parseBoardUnits( "target thickness" ) );
            NeedRIGHT();
            break;

        case T_tstamp:
            target->SetTimeStamp( parseHex() );
            NeedRIGHT();
            break;

        default:
            Expecting( "x, plus, at, size, width, or tstamp" );
        }
    }

    return target.release();
}
=======
/*
 * This program source code file is part of KiCad, a free EDA CAD application.
 *
 * Copyright (C) 2012 CERN
 *
 * This program is free software; you can redistribute it and/or
 * modify it under the terms of the GNU General Public License
 * as published by the Free Software Foundation; either version 2
 * of the License, or (at your option) any later version.
 *
 * This program is distributed in the hope that it will be useful,
 * but WITHOUT ANY WARRANTY; without even the implied warranty of
 * MERCHANTABILITY or FITNESS FOR A PARTICULAR PURPOSE.  See the
 * GNU General Public License for more details.
 *
 * You should have received a copy of the GNU General Public License
 * along with this program; if not, you may find one here:
 * http://www.gnu.org/licenses/old-licenses/gpl-2.0.html
 * or you may search the http://www.gnu.org website for the version 2 license,
 * or you may write to the Free Software Foundation, Inc.,
 * 51 Franklin Street, Fifth Floor, Boston, MA  02110-1301, USA
 */

/**
 * @file pcb_parser.cpp
 * @brief Pcbnew s-expression file format parser implementation.
 */

#include <common.h>
#include <macros.h>
#include <convert_from_iu.h>
#include <errno.h>
#include <trigo.h>
#include <3d_struct.h>
#include <class_title_block.h>
#include <class_board.h>
#include <class_dimension.h>
#include <class_drawsegment.h>
#include <class_edge_mod.h>
#include <class_mire.h>
#include <class_module.h>
#include <class_netclass.h>
#include <class_pad.h>
#include <class_track.h>
#include <class_zone.h>
#include <zones.h>

#include <pcb_parser.h>


double PCB_PARSER::parseDouble() throw( IO_ERROR )
{
    char* tmp;

    errno = 0;

    double fval = strtod( CurText(), &tmp );

    if( errno )
    {
        wxString error;
        error.Printf( _( "invalid floating point number in\nfile: '%s'\nline: %d\noffset: %d" ),
                      GetChars( CurSource() ), CurLineNumber(), CurOffset() );

        THROW_IO_ERROR( error );
    }

    if( CurText() == tmp )
    {
        wxString error;
        error.Printf( _( "missing floating point number in\nfile: '%s'\nline: %d\noffset: %d" ),
                      GetChars( CurSource() ), CurLineNumber(), CurOffset() );

        THROW_IO_ERROR( error );
    }

    return fval;
}


bool PCB_PARSER::parseBool() throw( PARSE_ERROR )
{
    T token = NextTok();

    if( token == T_yes )
        return true;
    else if( token == T_no )
        return false;
    else
        Expecting( "yes or no" );

    return false;
}


wxPoint PCB_PARSER::parseXY() throw( PARSE_ERROR )
{
    if( CurTok() != T_LEFT )
        NeedLEFT();

    wxPoint pt;
    T token = NextTok();

    if( token != T_xy )
        Expecting( T_xy );

    pt.x = parseBoardUnits( "X coordinate" );
    pt.y = parseBoardUnits( "Y coordinate" );

    NeedRIGHT();

    return pt;
}


void PCB_PARSER::parseXY( int* aX, int* aY ) throw( PARSE_ERROR )
{
    wxPoint pt = parseXY();

    if( aX )
        *aX = pt.x;

    if( aY )
        *aY = pt.y;
}


void PCB_PARSER::parseEDA_TEXT( EDA_TEXT* aText ) throw( PARSE_ERROR )
{
    wxCHECK_RET( CurTok() == T_effects,
                 wxT( "Cannot parse " ) + GetTokenString( CurTok() ) + wxT( " as EDA_TEXT." ) );

    T token;

    for( token = NextTok();  token != T_RIGHT;  token = NextTok() )
    {
        if( token != T_LEFT )
            Expecting( T_LEFT );

        token = NextTok();

        switch( token )
        {
        case T_font:
            for( token = NextTok();  token != T_RIGHT;  token = NextTok() )
            {
                if( token == T_LEFT )
                    continue;

                switch( token )
                {
                case T_size:
                {
                    wxSize sz;
                    sz.SetHeight( parseBoardUnits( "text height" ) );
                    sz.SetWidth( parseBoardUnits( "text width" ) );
                    aText->SetSize( sz );
                    NeedRIGHT();
                    break;
                }

                case T_thickness:
                    aText->SetThickness( parseBoardUnits( "text thickness" ) );
                    NeedRIGHT();
                    break;

                case T_bold:
                    aText->SetBold( true );
                    break;

                case T_italic:
                    aText->SetItalic( true );
                    break;

                default:
                    Expecting( "size, bold, or italic" );
                }
            }

            break;

        case T_justify:
            for( token = NextTok();  token != T_RIGHT;  token = NextTok() )
            {
                if( token == T_LEFT )
                    continue;

                switch( token )
                {
                case T_left:
                    aText->SetHorizJustify( GR_TEXT_HJUSTIFY_LEFT );
                    break;

                case T_right:
                    aText->SetHorizJustify( GR_TEXT_HJUSTIFY_RIGHT );
                    break;

                case T_top:
                    aText->SetVertJustify( GR_TEXT_VJUSTIFY_TOP );
                    break;

                case T_bottom:
                    aText->SetVertJustify( GR_TEXT_VJUSTIFY_BOTTOM );
                    break;

                case T_mirror:
                    aText->SetMirrored( true );
                    break;

                default:
                    Expecting( "left, right, top, bottom, or mirror" );
                }

            }
            break;

        case T_hide:
            aText->SetVisible( false );
            break;

        default:
            Expecting( "font, justify, or hide" );
        }
    }
}


S3D_MASTER* PCB_PARSER::parse3DModel() throw( PARSE_ERROR )
{
    wxCHECK_MSG( CurTok() == T_model, NULL,
                 wxT( "Cannot parse " ) + GetTokenString( CurTok() ) + wxT( " as S3D_MASTER." ) );

    T token;

    auto_ptr< S3D_MASTER > n3D( new S3D_MASTER( NULL ) );

    NeedSYMBOL();
    n3D->m_Shape3DName = FromUTF8();

    for( token = NextTok();  token != T_RIGHT;  token = NextTok() )
    {
        if( token != T_LEFT )
            Expecting( T_LEFT );

        token = NextTok();

        switch( token )
        {
        case T_at:
            NeedLEFT();
            token = NextTok();

            if( token != T_xyz )
                Expecting( T_xyz );

            n3D->m_MatPosition.x = parseDouble( "x value" );
            n3D->m_MatPosition.y = parseDouble( "y value" );
            n3D->m_MatPosition.z = parseDouble( "z value" );
            NeedRIGHT();
            break;

        case T_scale:
            NeedLEFT();
            token = NextTok();

            if( token != T_xyz )
                Expecting( T_xyz );

            n3D->m_MatScale.x = parseDouble( "x value" );
            n3D->m_MatScale.y = parseDouble( "y value" );
            n3D->m_MatScale.z = parseDouble( "z value" );
            NeedRIGHT();
            break;

        case T_rotate:
            NeedLEFT();
            token = NextTok();

            if( token != T_xyz )
                Expecting( T_xyz );

            n3D->m_MatRotation.x = parseDouble( "x value" );
            n3D->m_MatRotation.y = parseDouble( "y value" );
            n3D->m_MatRotation.z = parseDouble( "z value" );
            NeedRIGHT();
            break;

        default:
            Expecting( "at, scale, or rotate" );
        }

        NeedRIGHT();
    }

    return n3D.release();
}


BOARD_ITEM* PCB_PARSER::Parse() throw( IO_ERROR, PARSE_ERROR )
{
    T token;
    BOARD_ITEM* item;

    token = NextTok();

    if( token != T_LEFT )
        Expecting( T_LEFT );

    switch( NextTok() )
    {
    case T_kicad_pcb:
        if( m_board == NULL )
            m_board = new BOARD();

        item = (BOARD_ITEM*) parseBOARD();
        break;

    default:
        wxString err;
        err.Printf( _( "unknown token \"%s\" " ), GetChars( FromUTF8() ) );
        THROW_PARSE_ERROR( err, CurSource(), CurLine(), CurLineNumber(), CurOffset() );
    }

    return item;
}


BOARD* PCB_PARSER::parseBOARD() throw( IO_ERROR, PARSE_ERROR )
{
    T token;

    parseHeader();

    for( token = NextTok();  token != T_RIGHT;  token = NextTok() )
    {
        if( token != T_LEFT )
            Expecting( T_LEFT );

        token = NextTok();

        switch( token )
        {
        case T_general:
            parseGeneralSection();
            break;

        case T_page:
            parsePAGE_INFO();
            break;

        case T_title_block:
            parseTITLE_BLOCK();
            break;

        case T_layers:
            parseLayers();
            break;

        case T_setup:
            parseSetup();
            break;

        case T_net:
            parseNETINFO_ITEM();
            break;

        case T_net_class:
            parseNETCLASS();
            break;

        case T_gr_arc:
        case T_gr_circle:
        case T_gr_curve:
        case T_gr_line:
        case T_gr_poly:
            parseDRAWSEGMENT();
            break;

        case T_gr_text:
            parseTEXTE_PCB();
            break;

        case T_dimension:
            parseDIMENSION();
            break;

        case T_module:
            parseMODULE();
            break;

        case T_segment:
            m_board->Add( parseTRACK(), ADD_APPEND );
            break;

        case T_via:
            m_board->Add( parseSEGVIA(), ADD_APPEND );
            break;

        case T_zone:
            m_board->Add( parseZONE_CONTAINER(), ADD_APPEND );
            break;

        case T_target:
            m_board->Add( parsePCB_TARGET(), ADD_APPEND );
            break;

        default:
            wxString err;
            err.Printf( _( "unknown token \"%s\"" ), GetChars( FromUTF8() ) );
            THROW_PARSE_ERROR( err, CurSource(), CurLine(), CurLineNumber(), CurOffset() );
        }
    }

    return m_board;
}


void PCB_PARSER::parseHeader() throw( IO_ERROR, PARSE_ERROR )
{
    wxCHECK_RET( CurTok() == T_kicad_pcb,
                 wxT( "Cannot parse " ) + GetTokenString( CurTok() ) + wxT( " as a header." ) );

    T token;

    NeedLEFT();
    token = NextTok();

    if( token != T_version )
        Expecting( GetTokenText( T_version ) );

    // Get the file version.
    m_board->SetFileFormatVersionAtLoad( NeedNUMBER( GetTokenText( T_version ) ) );

    // Skip the host name and host build version information.
    NeedRIGHT();
    NeedLEFT();
    NeedSYMBOL();
    NeedSYMBOL();
    NeedSYMBOL();
    NeedRIGHT();
}


void PCB_PARSER::parseGeneralSection() throw( IO_ERROR, PARSE_ERROR )
{
     wxCHECK_RET( CurTok() == T_general,
                 wxT( "Cannot parse " ) + GetTokenString( CurTok() ) +
                 wxT( " as a general section." ) );

    T token;

    for( token = NextTok();  token != T_RIGHT;  token = NextTok() )
    {
        if( token != T_LEFT )
            Expecting( T_LEFT );

        token = NextTok();

        switch( token )
        {
        case T_thickness:
            m_board->GetDesignSettings().SetBoardThickness( parseBoardUnits( T_thickness ) );
            NeedRIGHT();
            break;

        case T_no_connects:
            m_board->m_NbNoconnect = parseInt( "no connect count" );
            NeedRIGHT();
            break;

        default:              // Skip everything but the board thickness.
            wxLogDebug( wxT( "Skipping general section token %s " ), GetTokenString( token ) );

            while( ( token = NextTok() ) != T_RIGHT )
            {
                if( !IsSymbol( token ) && token != T_NUMBER )
                    Expecting( "symbol or number" );
            }
        }
    }
}


void PCB_PARSER::parsePAGE_INFO() throw( IO_ERROR, PARSE_ERROR )
{
    wxCHECK_RET( CurTok() == T_page,
                 wxT( "Cannot parse " ) + GetTokenString( CurTok() ) + wxT( " as a PAGE_INFO." ) );

    T token;
    bool isPortrait = false;

    NeedSYMBOL();

    wxString pageType = FromUTF8();

    if( pageType == PAGE_INFO::Custom )
    {
        PAGE_INFO::SetCustomWidthMils( Iu2Mils( NeedNUMBER( "width" ) ) );
        PAGE_INFO::SetCustomHeightMils( Iu2Mils( NeedNUMBER( "height" ) ) );
    }

    token = NextTok();

    if( token == T_portrait )
    {
        isPortrait = true;
        NeedRIGHT();
    }
    else if( token != T_RIGHT )
    {
        Expecting( "portrait|)" );
    }

    PAGE_INFO pageInfo;

    if( !pageInfo.SetType( pageType, isPortrait ) )
    {
        wxString err;
        err.Printf( _( "page type \"%s\" is not valid " ), GetChars( FromUTF8() ) );
        THROW_PARSE_ERROR( err, CurSource(), CurLine(), CurLineNumber(), CurOffset() );
    }

    m_board->SetPageSettings( pageInfo );
}


void PCB_PARSER::parseTITLE_BLOCK() throw( IO_ERROR, PARSE_ERROR )
{
    wxCHECK_RET( CurTok() == T_title_block,
                 wxT( "Cannot parse " ) + GetTokenString( CurTok() ) +
                 wxT( " as TITLE_BLOCK." ) );

    T token;
    TITLE_BLOCK titleBlock;

    for( token = NextTok();  token != T_RIGHT;  token = NextTok() )
    {
        if( token != T_LEFT )
            Expecting( T_LEFT );

        token = NextTok();

        switch( token )
        {
        case T_title:
            NeedSYMBOL();
            titleBlock.SetTitle( FromUTF8() );
            break;

        case T_date:
            NeedSYMBOL();
            titleBlock.SetDate( FromUTF8() );
            break;

        case T_rev:
            NeedSYMBOL();
            titleBlock.SetRevision( FromUTF8() );
            break;

        case T_comment:
        {
            int commentNumber = NeedNUMBER( "comment" );

            switch( commentNumber )
            {
            case 1:
                NeedSYMBOL();
                titleBlock.SetComment1( FromUTF8() );
                break;

            case 2:
                NeedSYMBOL();
                titleBlock.SetComment2( FromUTF8() );
                break;

            case 3:
                NeedSYMBOL();
                titleBlock.SetComment3( FromUTF8() );
                break;

            case 4:
                NeedSYMBOL();
                titleBlock.SetComment4( FromUTF8() );
                break;

            default:
                wxString err;
                err.Printf( _( "%d is not a valid title block comment number" ), commentNumber );
                THROW_PARSE_ERROR( err, CurSource(), CurLine(), CurLineNumber(), CurOffset() );
            }

            break;
            }

        default:
            Expecting( "title, date, rev, company, or comment" );
        }

        NeedRIGHT();
    }

    m_board->SetTitleBlock( titleBlock );
}


void PCB_PARSER::parseLayers() throw( IO_ERROR, PARSE_ERROR )
{
    wxCHECK_RET( CurTok() == T_layers,
                 wxT( "Cannot parse " ) + GetTokenString( CurTok() ) + wxT( " as layers." ) );

    T token;
    wxString name;
    wxString type;
    bool isVisible = true;
    int visibleLayers = 0;
    int enabledLayers = 0;
    std::vector< LAYER > layers;

    for( token = NextTok();  token != T_RIGHT;  token = NextTok() )
    {
        if( token != T_LEFT )
            Expecting( T_LEFT );

#if !USE_LAYER_NAMES
        NeedNUMBER( "layer index" );
#endif

        NeedSYMBOL();
        name = FromUTF8();
        NeedSYMBOL();
        type = FromUTF8();

        token = NextTok();

        if( token == T_hide )
        {
            isVisible = false;
            NeedRIGHT();
        }
        else if( token == T_RIGHT )
        {
            isVisible = true;
        }
        else
        {
            Expecting( "hide or )" );
        }

        layers.push_back( LAYER( name, LAYER::ParseType( TO_UTF8( type ) ), isVisible ) );
    }

    int copperLayerCount = 0;

    for( unsigned i = 0;  i < layers.size();  i++ )
    {
        if( layers[i].m_Type != LT_UNDEFINED )
            copperLayerCount++;
    }

    // We need at least 2 copper layers and there must be an even number of them.
    if( (copperLayerCount < 2) || ((copperLayerCount % 2) != 0) )
    {
        wxString err;
        err.Printf( _( "%d is not a valid layer count" ), layers.size() );
        THROW_PARSE_ERROR( err, CurSource(), CurLine(), CurLineNumber(), CurOffset() );
    }

    m_board->SetCopperLayerCount( copperLayerCount );

    // Copper layers are sequential from front to back in the file but the current layer
    // design uses sequential layers from back to front except for the front layer which
    // is always vector index 15.
    for( unsigned i = 0;  i < layers.size();  i++ )
    {
        int layerIndex = i;

        // The copper layers can have different names but they always are at the beginning
        // and have a valid layer type.  Non-copper layer name cannot be changed so the
        // list index can be looked up by name.
        if( layers[i].m_Type != LT_UNDEFINED )
        {
            if( i == 0 )
                layerIndex = LAYER_N_FRONT;
            else
                layerIndex = copperLayerCount - 1 - i;
        }
        else
        {
            layerIndex = LAYER::GetDefaultIndex( layers[i].m_Name );

            if( layerIndex == UNDEFINED_LAYER )
            {
                wxString error;
                error.Printf( _( "Cannot determine fixed layer list index of layer name \"%s\"" ),
                              layers[i].m_Name.GetData() );
                THROW_IO_ERROR( error );
            }
        }

        enabledLayers |= 1 << layerIndex;

        if( layers[i].IsVisible() )
            visibleLayers |= 1 << layerIndex;

        layers[i].SetFixedListIndex( layerIndex );
        m_board->SetLayer( layerIndex, layers[i] );
        m_layerMap[ layers[i].m_Name ] = layerIndex;
        wxLogDebug( wxT( "Mapping layer %s index index %d" ),
                    GetChars( layers[i].m_Name ), layerIndex );
    }

    m_board->SetVisibleLayers( visibleLayers );
    m_board->SetEnabledLayers( enabledLayers );
}


int PCB_PARSER::lookUpLayer() throw( PARSE_ERROR, IO_ERROR )
{
#if USE_LAYER_NAMES
    wxString name = FromUTF8();
    const LAYER_HASH_MAP::iterator it = m_layerMap.find( name );

    if( it == m_layerMap.end() )
    {
        wxString error;
        error.Printf( _( "Layer %s in file <%s> at line %d, position %d was not defined in the layers section" ),
                      GetChars( name ), GetChars( CurSource() ), CurLineNumber(), CurOffset() );
        THROW_IO_ERROR( error );
    }

    return m_layerMap[ name ];
#else
    if( CurTok() != T_NUMBER )
        Expecting( T_NUMBER );

    int layerIndex = parseInt();

    if( !m_board->IsLayerEnabled( layerIndex ) )
    {
        wxString error;
        error.Printf( _( "Layer index %d in file <%s> at line, offset %d was not defined in the layers section" ),
                      layerIndex, GetChars( CurSource() ), CurLineNumber(), CurOffset() );
        THROW_IO_ERROR( error );
    }

    return layerIndex;
#endif
}


int PCB_PARSER::parseBoardItemLayer() throw( PARSE_ERROR, IO_ERROR )
{
    wxCHECK_MSG( CurTok() == T_layer, UNDEFINED_LAYER,
                 wxT( "Cannot parse " ) + GetTokenString( CurTok() ) + wxT( " as layer." ) );

    NextTok();

    int layerIndex = lookUpLayer();

    // Handle closing ) in object parser.

    return layerIndex;
}


int PCB_PARSER::parseBoardItemLayersAsMask() throw( PARSE_ERROR, IO_ERROR )
{
    wxCHECK_MSG( CurTok() == T_layers, 0,
                 wxT( "Cannot parse " ) + GetTokenString( CurTok() ) +
                 wxT( " as item layer mask." ) );

    int layerIndex;
    int layerMask = 0;
    T token;

    for( token = NextTok();  token != T_RIGHT;  token = NextTok() )
    {
        layerIndex = lookUpLayer();
        layerMask |= ( 1 << layerIndex );
    }

    return layerMask;
}


void PCB_PARSER::parseSetup() throw( IO_ERROR, PARSE_ERROR )
{
    wxCHECK_RET( CurTok() == T_setup,
                 wxT( "Cannot parse " ) + GetTokenString( CurTok() ) + wxT( " as setup." ) );

    T token;
    int lastTraceWidth;
    NETCLASS* defaultNetclass = m_board->m_NetClasses.GetDefault();
    BOARD_DESIGN_SETTINGS designSettings = m_board->GetDesignSettings();
    ZONE_SETTINGS zoneSettings = m_board->GetZoneSettings();

    for( token = NextTok();  token != T_RIGHT;  token = NextTok() )
    {
        if( token != T_LEFT )
            Expecting( T_LEFT );

        token = NextTok();

        switch( token )
        {
        case T_last_trace_width:
            lastTraceWidth = parseBoardUnits( T_last_trace_width );
            break;

        case T_user_trace_width:
            m_board->m_TrackWidthList.push_back( parseBoardUnits( T_user_trace_width ) );
            break;

        case T_trace_clearance:
            defaultNetclass->SetClearance( parseBoardUnits( T_trace_clearance ) );
            break;

        case T_zone_clearance:
            zoneSettings.m_ZoneClearance = parseBoardUnits( T_zone_clearance );
            break;

        case T_zone_45_only:
            zoneSettings.m_Zone_45_Only = parseBool();
            break;

        case T_trace_min:
            designSettings.m_TrackMinWidth = parseBoardUnits( T_trace_min );
            break;

        case T_segment_width:
            designSettings.m_DrawSegmentWidth = parseBoardUnits( T_segment_width );
            break;

        case T_edge_width:
            designSettings.m_EdgeSegmentWidth = parseBoardUnits( T_edge_width );
            break;

        case T_via_size:
            defaultNetclass->SetViaDiameter( parseBoardUnits( T_via_size ) );
            break;

        case T_via_drill:
            defaultNetclass->SetViaDrill( parseBoardUnits( T_via_drill ) );
            break;

        case T_via_min_size:
            designSettings.m_ViasMinSize = parseBoardUnits( T_via_min_size );
            break;

        case T_via_min_drill:
            designSettings.m_ViasMinDrill = parseBoardUnits( T_via_min_drill );
            break;

        case T_user_via:
        {
            int viaSize = parseBoardUnits( "user via size" );
            int viaDrill = parseBoardUnits( "user via drill" );
            m_board->m_ViasDimensionsList.push_back( VIA_DIMENSION( viaSize, viaDrill ) );
        }
            break;

        case T_uvia_size:
            defaultNetclass->SetuViaDiameter( parseBoardUnits( T_uvia_size ) );
            break;

        case T_uvia_drill:
            defaultNetclass->SetuViaDrill( parseBoardUnits( T_uvia_drill ) );
            break;

        case T_uvias_allowed:
            designSettings.m_MicroViasAllowed = parseBool();
            break;

        case T_uvia_min_size:
            designSettings.m_MicroViasMinSize = parseBoardUnits( T_uvia_min_size );
            break;

        case T_uvia_min_drill:
            designSettings.m_MicroViasMinDrill = parseBoardUnits( T_uvia_min_drill );
            break;

        case T_pcb_text_width:
            designSettings.m_PcbTextWidth = parseBoardUnits( T_pcb_text_width );
            break;

        case T_pcb_text_size:
            designSettings.m_PcbTextSize.x = parseBoardUnits( "pcb text width" );
            designSettings.m_PcbTextSize.y = parseBoardUnits( "pcb text height" );
            break;

        case T_mod_edge_width:
            designSettings.m_ModuleSegmentWidth = parseBoardUnits( T_mod_edge_width );
            break;

        case T_mod_text_size:
            designSettings.m_ModuleTextSize.x = parseBoardUnits( "module text width" );
            designSettings.m_ModuleTextSize.y = parseBoardUnits( "module text height" );
            break;

        case T_mod_text_width:
            designSettings.m_ModuleTextWidth = parseBoardUnits( T_mod_text_width );
            break;

        case T_pad_size:
        {
            wxSize sz;
            sz.SetHeight( parseBoardUnits( "master pad height" ) );
            sz.SetWidth( parseBoardUnits( "master pad width" ) );
            designSettings.m_Pad_Master.SetSize( sz );
            break;
        }

        case T_pad_drill:
        {
            int drillSize = parseBoardUnits( T_pad_drill );
            designSettings.m_Pad_Master.SetDrillSize( wxSize( drillSize, drillSize ) );
        }
            break;

        case T_pad_to_mask_clearance:
            designSettings.m_SolderMaskMargin = parseBoardUnits( T_pad_to_mask_clearance );
            break;

        case T_pad_to_paste_clearance:
            designSettings.m_SolderPasteMargin = parseBoardUnits( T_pad_to_paste_clearance );
            break;

        case T_pad_to_paste_clearance_ratio:
            designSettings.m_SolderPasteMarginRatio = parseDouble( T_pad_to_paste_clearance_ratio );
            break;

        case T_aux_axis_origin:
            m_board->SetOriginAxisPosition( wxPoint( parseBoardUnits( "auxilary origin X" ),
                                                     parseBoardUnits( "auxilary origin Y" ) ) );
            break;

        case T_visible_elements:
            designSettings.SetVisibleElements( parseHex() );
            break;

        default:
            Expecting( "valid setup token" );
        }

        NeedRIGHT();
    }

    m_board->SetDesignSettings( designSettings );
    m_board->SetZoneSettings( zoneSettings );

    // Until such time as the *.brd file does not have the
    // global parameters:
    // "last_trace_width", "trace_min_width", "via_size", "via_drill",
    // "via_min_size", and "via_clearance", put those same global
    // values into the default NETCLASS until later board load
    // code should override them.  *.kicad_brd files which have been
    // saved with knowledge of NETCLASSes will override these
    // defaults, old boards will not.
    //
    // @todo: I expect that at some point we can remove said global
    //        parameters from the *.brd file since the ones in the
    //        default netclass serve the same purpose.  If needed
    //        at all, the global defaults should go into a preferences
    //        file instead so they are there to start new board
    //        projects.
    m_board->m_NetClasses.GetDefault()->SetParams();
}


void PCB_PARSER::parseNETINFO_ITEM() throw( IO_ERROR, PARSE_ERROR )
{
    wxCHECK_RET( CurTok() == T_net,
                 wxT( "Cannot parse " ) + GetTokenString( CurTok() ) + wxT( " as net." ) );

    int number = parseInt( "net number" );
    NeedSYMBOL();
    wxString name = FromUTF8();
    NeedRIGHT();

    NETINFO_ITEM* net = new NETINFO_ITEM( m_board );
    net->SetNet( number );
    net->SetNetname( name );
    m_board->AppendNet( net );
}


void PCB_PARSER::parseNETCLASS() throw( IO_ERROR, PARSE_ERROR )
{
    wxCHECK_RET( CurTok() == T_net_class,
                 wxT( "Cannot parse " ) + GetTokenString( CurTok() ) + wxT( " as net class." ) );

    T token;

    auto_ptr<NETCLASS> nc( new NETCLASS( m_board, wxEmptyString ) );

    NeedSYMBOL();
    nc->SetName( FromUTF8() );
    NeedSYMBOL();
    nc->SetDescription( FromUTF8() );

    for( token = NextTok();  token != T_RIGHT;  token = NextTok() )
    {
        if( token != T_LEFT )
            Expecting( T_LEFT );

        token = NextTok();

        switch( token )
        {
        case T_clearance:
            nc->SetClearance( parseBoardUnits( T_clearance ) );
            break;

        case T_trace_width:
            nc->SetTrackWidth( parseBoardUnits( T_trace_width ) );
            break;

        case T_via_dia:
            nc->SetViaDiameter( parseBoardUnits( T_via_dia ) );
            break;

        case T_via_drill:
            nc->SetViaDrill( parseBoardUnits( T_via_drill ) );
            break;

        case T_uvia_dia:
            nc->SetuViaDiameter( parseBoardUnits( T_uvia_dia ) );
            break;

        case T_uvia_drill:
            nc->SetuViaDrill( parseBoardUnits( T_uvia_drill ) );
            break;

        case T_add_net:
            NeedSYMBOL();
            nc->Add( FromUTF8() );
            break;

        default:
            Expecting( "clearance, trace_width, via_dia, via_drill, uvia_dia, uvia_drill, or add_net" );
        }

        NeedRIGHT();
    }

    if( m_board->m_NetClasses.Add( nc.get() ) )
    {
        nc.release();
    }
    else
    {
        // Must have been a name conflict, this is a bad board file.
        // User may have done a hand edit to the file.

        // auto_ptr will delete nc on this code path

        wxString error;
        error.Printf( _( "duplicate NETCLASS name '%s' in file %s at line %d, offset %d" ),
                      nc->GetName().GetData(), CurSource().GetData(), CurLineNumber(), CurOffset() );
        THROW_IO_ERROR( error );
    }
}


void PCB_PARSER::parseDRAWSEGMENT() throw( IO_ERROR, PARSE_ERROR )
{
    wxCHECK_RET( CurTok() == T_gr_arc || CurTok() == T_gr_circle || CurTok() == T_gr_curve ||
                 CurTok() == T_gr_line || CurTok() == T_gr_poly,
                 wxT( "Cannot parse " ) + GetTokenString( CurTok() ) + wxT( " as DRAWSEGMENT." ) );

    T token;

    auto_ptr< DRAWSEGMENT > segment( new DRAWSEGMENT( m_board ) );

    switch( CurTok() )
    {
    case T_gr_arc:
        segment->SetType( S_ARC );
        NeedLEFT();
        token = NextTok();

        if( token != T_start )
            Expecting( T_start );

        segment->SetStart( parseXY() );
        NeedRIGHT();
        token = NextTok();

        if( token != T_end )
            Expecting( T_end );

        segment->SetEnd( parseXY() );
        NeedRIGHT();
        token = NextTok();

        if( token != T_angle )
            Expecting( T_angle );

        segment->SetAngle( parseDouble( "segment angle" ) );
        NeedRIGHT();
        break;

    case T_gr_circle:
        segment->SetType( S_CIRCLE );
        NeedLEFT();
        token = NextTok();

        if( token != T_center )
            Expecting( T_center );

        segment->SetStart( parseXY() );
        NeedRIGHT();
        token = NextTok();

        if( token != T_end )
            Expecting( T_end );

        segment->SetEnd( parseXY() );
        NeedRIGHT();
        break;

    case T_gr_curve:
        segment->SetType( S_CURVE );
        NeedLEFT();
        token = NextTok();

        if( token != T_pts )
            Expecting( T_pts );

        segment->SetStart( parseXY() );
        segment->SetBezControl1( parseXY() );
        segment->SetBezControl2( parseXY() );
        segment->SetEnd( parseXY() );
        NeedRIGHT();
        break;

    case T_gr_line:
        // Default DRAWSEGMENT type is S_SEGMENT.
        NeedLEFT();
        token = NextTok();

        if( token != T_pts )
            Expecting( T_pts );

        segment->SetStart( parseXY() );
        segment->SetEnd( parseXY() );
        NeedRIGHT();
        break;

    case T_gr_poly:
    {
        segment->SetType( S_POLYGON );
        NeedLEFT();
        token = NextTok();

        if( token != T_pts )
            Expecting( T_pts );

        std::vector< wxPoint > pts;

        while( (token = NextTok()) != T_RIGHT )
            pts.push_back( parseXY() );

        segment->SetPolyPoints( pts );
    }
        break;

    default:
        Expecting( "gr_arc, gr_circle, gr_curve, gr_line, or gr_poly" );
    }

    for( token = NextTok();  token != T_RIGHT;  token = NextTok() )
    {
        if( token != T_LEFT )
            Expecting( T_LEFT );

        token = NextTok();

        switch( token )
        {
        case T_layer:
            segment->SetLayer( parseBoardItemLayer() );
            break;

        case T_width:
            segment->SetWidth( parseBoardUnits( T_width ) );
            break;

        case T_tstamp:
            segment->SetTimeStamp( parseHex() );
            break;

        case T_status:
            segment->SetStatus( parseHex() );
            break;

        default:
            Expecting( "layer, width, tstamp, or status" );
        }

        NeedRIGHT();
    }

    m_board->Add( segment.release() );
}


void PCB_PARSER::parseTEXTE_PCB( TEXTE_PCB* aText ) throw( IO_ERROR, PARSE_ERROR )
{
    wxCHECK_RET( CurTok() == T_gr_text,
                 wxT( "Cannot parse " ) + GetTokenString( CurTok() ) + wxT( " as TEXTE_PCB." ) );

    T token;

    auto_ptr< TEXTE_PCB > text( new TEXTE_PCB( m_board ) );
    NeedSYMBOLorNUMBER();

    text->SetText( FromUTF8() );
    NeedLEFT();
    token = NextTok();

    if( token != T_at )
        Expecting( T_at );

    wxPoint pt;

    pt.x = parseBoardUnits( "X coordinate" );
    pt.y = parseBoardUnits( "Y coordinate" );
    text->SetPosition( pt );
    text->SetOrientation( parseDouble( "angle" ) * 10.0 );
    NeedRIGHT();

    for( token = NextTok();  token != T_RIGHT;  token = NextTok() )
    {
        if( token != T_LEFT )
            Expecting( T_LEFT );

        token = NextTok();

        switch( token )
        {
        case T_layer:
            text->SetLayer( parseBoardItemLayer() );
            NeedRIGHT();
            break;

        case T_tstamp:
            text->SetTimeStamp( parseHex() );
            NeedRIGHT();
            break;

        case T_effects:
            parseEDA_TEXT( (EDA_TEXT*) text.get() );
            break;

        default:
            Expecting( "layer, tstamp or effects" );
        }
    }

    if( aText == NULL )
        m_board->Add( text.release() );
    else
        *aText = *text;
}


void PCB_PARSER::parseDIMENSION() throw( IO_ERROR, PARSE_ERROR )
{
    wxCHECK_RET( CurTok() == T_dimension,
                 wxT( "Cannot parse " ) + GetTokenString( CurTok() ) + wxT( " as DIMENSION." ) );

    T token;

    auto_ptr< DIMENSION > dimension( new DIMENSION( m_board ) );

    dimension->m_Value = parseBoardUnits( "dimension value" );
    NeedLEFT();
    token = NextTok();

    if( token != T_width )
        Expecting( T_width );

    dimension->SetWidth( parseBoardUnits( "dimension width value" ) );
    NeedRIGHT();

    for( token = NextTok();  token != T_RIGHT;  token = NextTok() )
    {
        if( token != T_LEFT )
            Expecting( T_LEFT );

        token = NextTok();

        switch( token )
        {
        case T_layer:
            dimension->SetLayer( parseBoardItemLayer() );
            NeedRIGHT();
            break;

        case T_tstamp:
            dimension->SetTimeStamp( parseHex() );
            NeedRIGHT();
            break;

        case T_gr_text:
            parseTEXTE_PCB( &dimension->m_Text );
            break;


        case T_feature1:
            NeedLEFT();
            token = NextTok();

            if( token != T_pts )
                Expecting( T_pts );

            parseXY( &dimension->m_featureLineDOx, &dimension->m_featureLineDOy );
            parseXY( &dimension->m_featureLineDFx, &dimension->m_featureLineDFy );
            NeedRIGHT();
            NeedRIGHT();
            break;

        case T_feature2:
            NeedLEFT();
            token = NextTok();

            if( token != T_pts )
                Expecting( T_pts );

            parseXY( &dimension->m_featureLineGOx, &dimension->m_featureLineGOy );
            parseXY( &dimension->m_featureLineGFx, &dimension->m_featureLineGFy );
            NeedRIGHT();
            NeedRIGHT();
            break;


        case T_crossbar:
            NeedLEFT();
            token = NextTok();

            if( token != T_pts )
                Expecting( T_pts );

            parseXY( &dimension->m_crossBarOx, &dimension->m_crossBarOy );
            parseXY( &dimension->m_crossBarFx, &dimension->m_crossBarFy );
            NeedRIGHT();
            NeedRIGHT();
            break;

        case T_arrow1a:
            NeedLEFT();
            token = NextTok();

            if( token != T_pts )
                Expecting( T_pts );

            parseXY( &dimension->m_arrowD1Ox, &dimension->m_arrowD1Oy );
            parseXY( &dimension->m_arrowD1Fx, &dimension->m_arrowD1Fy );
            NeedRIGHT();
            NeedRIGHT();
            break;

        case T_arrow1b:
            NeedLEFT();
            token = NextTok();

            if( token != T_pts )
                Expecting( T_pts );

            parseXY( &dimension->m_arrowD2Ox, &dimension->m_arrowD2Oy );
            parseXY( &dimension->m_arrowD2Fx, &dimension->m_arrowD2Fy );
            NeedRIGHT();
            NeedRIGHT();
            break;

        case T_arrow2a:
            NeedLEFT();
            token = NextTok();

            if( token != T_pts )
                Expecting( T_pts );

            parseXY( &dimension->m_arrowG1Ox, &dimension->m_arrowG1Oy );
            parseXY( &dimension->m_arrowG1Fx, &dimension->m_arrowG1Fy );
            NeedRIGHT();
            NeedRIGHT();
            break;

        case T_arrow2b:
            NeedLEFT();
            token = NextTok();

            if( token != T_pts )
                Expecting( T_pts );

            parseXY( &dimension->m_arrowG2Ox, &dimension->m_arrowG2Oy );
            parseXY( &dimension->m_arrowG2Fx, &dimension->m_arrowG2Fy );
            NeedRIGHT();
            NeedRIGHT();
            break;

        default:
            Expecting( "layer, tstamp, gr_text, feature1, feature2 crossbar, arrow1a, "
                       "arrow1b, arrow2a, or arrow2b" );
        }
    }

    m_board->Add( dimension.release() );
}


void PCB_PARSER::parseMODULE() throw( IO_ERROR, PARSE_ERROR )
{
    wxCHECK_RET( CurTok() == T_module,
                 wxT( "Cannot parse " ) + GetTokenString( CurTok() ) + wxT( " as MODULE." ) );

    wxPoint pt;
    T token;

    auto_ptr< MODULE > module( new MODULE( m_board ) );

    NeedSYMBOL();
    module->SetLibRef( FromUTF8() );

    for( token = NextTok();  token != T_RIGHT;  token = NextTok() )
    {
        if( token == T_LEFT )
            token = NextTok();

        switch( token )
        {
        case T_locked:
            module->SetLocked( true );
            break;

        case T_placed:
            module->SetIsPlaced( true );
            break;

        case T_layer:
            module->SetLayer( parseBoardItemLayer() );
            NeedRIGHT();
            break;

        case T_tedit:
            module->SetLastEditTime( parseHex() );
            NeedRIGHT();
            break;

        case T_tstamp:
            module->SetTimeStamp( parseHex() );
            NeedRIGHT();
            break;

        case T_at:
            pt.x = parseBoardUnits( "X coordinate" );
            pt.y = parseBoardUnits( "Y coordinate" );
            module->SetPosition( pt );
            token = NextTok();

            if( token == T_NUMBER )
            {
                module->SetOrientation( parseDouble() * 10.0 );
                NeedRIGHT();
            }
            else if( token != T_RIGHT )
            {
                Expecting( T_RIGHT );
            }

            break;

        case T_descr:
            NeedSYMBOL();
            module->SetDescription( FromUTF8() );
            NeedRIGHT();
            break;

        case T_tags:
            NeedSYMBOL();
            module->SetKeywords( FromUTF8() );
            NeedRIGHT();
            break;

        case T_path:
            NeedSYMBOL();
            module->SetPath( FromUTF8() );
            NeedRIGHT();
            break;

        case T_autoplace_cost90:
            module->m_CntRot90 = parseInt( "auto place cost at 90 degrees" );
            NeedRIGHT();
            break;

        case T_autoplace_cost180:
            module->m_CntRot180 = parseInt( "auto place cost at 180 degrees" );
            NeedRIGHT();
            break;

        case T_solder_mask_margin:
            module->SetLocalSolderMaskMargin( parseBoardUnits( "local solder mask margin value" ) );
            NeedRIGHT();
            break;

        case T_solder_paste_margin:
            module->SetLocalSolderPasteMargin(
                parseBoardUnits( "local solder paste margin value" ) );
            NeedRIGHT();
            break;

        case T_solder_paste_ratio:
            module->SetLocalSolderPasteMarginRatio(
                parseDouble( "local solder paste margin ratio value" ) );
            NeedRIGHT();
            break;

        case T_clearance:
            module->SetLocalClearance( parseBoardUnits( "local clearance value" ) );
            NeedRIGHT();
            break;

        case T_zone_connect:
            module->SetZoneConnection( (ZoneConnection) parseInt( "zone connection value" ) );
            NeedRIGHT();
            break;

        case T_thermal_width:
            module->SetThermalWidth( parseBoardUnits( "thermal width value" ) );
            NeedRIGHT();
            break;

        case T_thermal_gap:
            module->SetThermalGap( parseBoardUnits( "thermal gap value" ) );
            NeedRIGHT();
            break;

        case T_attr:
            for( token = NextTok();  token != T_RIGHT;  token = NextTok() )
            {
                switch( token )
                {
                case T_smd:
                    module->SetAttributes( module->GetAttributes() | MOD_CMS );
                    break;

                case T_virtual:
                    module->SetAttributes( module->GetAttributes() | MOD_VIRTUAL );
                    break;

                default:
                    Expecting( "smd and/or virtual" );
                }
            }

            break;

        case T_fp_text:
        {
            TEXTE_MODULE* text = parseTEXTE_MODULE();
            text->SetParent( module.get() );
            double orientation = text->GetOrientation();
            orientation -= module->GetOrientation();
            text->SetOrientation( orientation );
            text->SetDrawCoord();

            if( text->GetType() == TEXT_is_REFERENCE )
            {
                module->Reference() = *text;
                delete text;
            }
            else if( text->GetType() == TEXT_is_VALUE )
            {
                module->Value() = *text;
                delete text;
            }
            else
            {
                module->m_Drawings.PushBack( text );
            }

            break;
        }

        case T_fp_arc:
        case T_fp_circle:
        case T_fp_curve:
        case T_fp_line:
        case T_fp_poly:
        {
            EDGE_MODULE* em = parseEDGE_MODULE();
            em->SetParent( module.get() );
            em->SetDrawCoord();
            module->m_Drawings.PushBack( em );
            break;
        }

        case T_pad:
        {
            D_PAD* pad = parseD_PAD();
            wxPoint pt = pad->GetPos0();
            RotatePoint( &pt, module->GetOrientation() );
            pad->SetPosition( pt + module->GetPosition() );
            module->AddPad( pad );
            break;
        }

        case T_model:
            module->Add3DModel( parse3DModel() );
            break;

        default:
            Expecting( "locked, placed, tedit, tstamp, at, descr, tags, path, "
                       "autoplace_cost90, autoplace_cost180, solder_mask_margin, "
                       "solder_paste_margin, solder_paste_ratio, clearance, "
                       "zone_connect, thermal_width, thermal_gap, attr, fp_text, "
                       "fp_arc, fp_circle, fp_curve, fp_line, fp_poly, pad, or model" );
        }
    }

    m_board->Add( module.release(), ADD_APPEND );
}


TEXTE_MODULE* PCB_PARSER::parseTEXTE_MODULE() throw( IO_ERROR, PARSE_ERROR )
{
    wxCHECK_MSG( CurTok() == T_fp_text, NULL,
                 wxString::Format( wxT( "Cannot parse %s as TEXTE_MODULE at line %d, offset %d." ),
                                   GetTokenString( CurTok() ), CurLineNumber(), CurOffset() ) );

    T token = NextTok();

    auto_ptr< TEXTE_MODULE > text( new TEXTE_MODULE( NULL ) );

    switch( token )
    {
    case T_reference:
        text->SetType( TEXT_is_REFERENCE );
        break;

    case T_value:
        text->SetType( TEXT_is_VALUE );
        break;

    case T_user:
        break;          // Default type is user text.

    default:
        THROW_IO_ERROR( wxString::Format( _( "cannot handle module text type %s" ),
                                          GetChars( FromUTF8() ) ) );
    }

    NeedSYMBOLorNUMBER();

    text->SetText( FromUTF8() );
    NeedLEFT();
    token = NextTok();

    if( token != T_at )
        Expecting( T_at );

    wxPoint pt;

    pt.x = parseBoardUnits( "X coordinate" );
    pt.y = parseBoardUnits( "Y coordinate" );
    text->SetPos0( pt );
    text->SetOrientation( parseDouble( "angle" ) * 10.0 );
    NeedRIGHT();

    for( token = NextTok();  token != T_RIGHT;  token = NextTok() )
    {
        if( token == T_LEFT )
            token = NextTok();

        switch( token )
        {
        case T_hide:
            text->SetVisible( false );
            break;

        case T_effects:
            parseEDA_TEXT( (EDA_TEXT*) text.get() );
            break;

        default:
            Expecting( "hide or effects" );
        }
    }

    return text.release();
}


EDGE_MODULE* PCB_PARSER::parseEDGE_MODULE() throw( IO_ERROR, PARSE_ERROR )
{
    wxCHECK_MSG( CurTok() == T_fp_arc || CurTok() == T_fp_circle || CurTok() == T_fp_curve ||
                 CurTok() == T_fp_line || CurTok() == T_fp_poly, NULL,
                 wxT( "Cannot parse " ) + GetTokenString( CurTok() ) + wxT( " as EDGE_MODULE." ) );

    T token;

    auto_ptr< EDGE_MODULE > segment( new EDGE_MODULE( NULL ) );

    switch( CurTok() )
    {
    case T_fp_arc:
        segment->SetType( S_ARC );
        NeedLEFT();
        token = NextTok();

        if( token != T_start )
            Expecting( T_start );

        segment->SetStart0( parseXY() );
        NeedRIGHT();
        token = NextTok();

        if( token != T_end )
            Expecting( T_end );

        segment->SetEnd0( parseXY() );
        NeedRIGHT();
        token = NextTok();

        if( token != T_angle )
            Expecting( T_angle );

        segment->SetAngle( parseDouble( "segment angle" ) );
        NeedRIGHT();
        break;

    case T_fp_circle:
        segment->SetType( S_CIRCLE );
        NeedLEFT();
        token = NextTok();

        if( token != T_center )
            Expecting( T_center );

        segment->SetStart0( parseXY() );
        NeedRIGHT();
        NeedLEFT();
        token = NextTok();

        if( token != T_end )
            Expecting( T_end );

        segment->SetEnd0( parseXY() );
        NeedRIGHT();
        break;

    case T_fp_curve:
        segment->SetType( S_CURVE );
        NeedLEFT();
        token = NextTok();

        if( token != T_pts )
            Expecting( T_pts );

        segment->SetStart0( parseXY() );
        segment->SetBezControl1( parseXY() );
        segment->SetBezControl2( parseXY() );
        segment->SetEnd0( parseXY() );
        NeedRIGHT();
        break;

    case T_fp_line:
        // Default DRAWSEGMENT type is S_SEGMENT.
        NeedLEFT();
        token = NextTok();

        if( token != T_pts )
            Expecting( T_pts );

        segment->SetStart0( parseXY() );
        segment->SetEnd0( parseXY() );
        NeedRIGHT();
        break;

    case T_fp_poly:
    {
        segment->SetType( S_POLYGON );
        NeedLEFT();
        token = NextTok();

        if( token != T_pts )
            Expecting( T_pts );

        std::vector< wxPoint > pts;

        while( (token = NextTok()) != T_RIGHT )
            pts.push_back( parseXY() );

        segment->SetPolyPoints( pts );
    }
        break;

    default:
        Expecting( "fp_arc, fp_circle, fp_curve, fp_line, or fp_poly" );
    }

    for( token = NextTok();  token != T_RIGHT;  token = NextTok() )
    {
        if( token != T_LEFT )
            Expecting( T_LEFT );

        token = NextTok();

        switch( token )
        {
        case T_layer:
            segment->SetLayer( parseBoardItemLayer() );
            break;

        case T_width:
            segment->SetWidth( parseBoardUnits( T_width ) );
            break;

        case T_tstamp:
            segment->SetTimeStamp( parseHex() );
            break;

        case T_status:
            segment->SetStatus( parseHex() );
            break;

        default:
            Expecting( "layer, width, tstamp, or status" );
        }

        NeedRIGHT();
    }

    return segment.release();
}


D_PAD* PCB_PARSER::parseD_PAD() throw( IO_ERROR, PARSE_ERROR )
{
    wxCHECK_MSG( CurTok() == T_pad, NULL,
                 wxT( "Cannot parse " ) + GetTokenString( CurTok() ) + wxT( " as D_PAD." ) );

    wxSize sz;
    wxPoint pt;
    auto_ptr< D_PAD > pad( new D_PAD( NULL ) );

    NeedSYMBOLorNUMBER();
    pad->SetPadName( FromUTF8() );

    T token = NextTok();

    switch( token )
    {
    case T_thru_hole:
        pad->SetAttribute( PAD_STANDARD );
        break;

    case T_smd:
        pad->SetAttribute( PAD_SMD );
        break;

    case T_connect:
        pad->SetAttribute( PAD_CONN );
        break;

    case T_np_thru_hole:
        pad->SetAttribute( PAD_HOLE_NOT_PLATED );
        break;

    default:
        Expecting( "thru_hole, smd, connect, or np_thru_hole" );
    }

    token = NextTok();

    switch( token )
    {
    case T_circle:
        pad->SetShape( PAD_CIRCLE );
        break;

    case T_rectangle:
        pad->SetShape( PAD_RECT );
        break;

    case T_oval:
        pad->SetShape( PAD_OVAL );
        break;

    case T_trapezoid:
        pad->SetShape( PAD_TRAPEZOID );
        break;

    default:
        Expecting( "circle, rectangle, oval, or trapezoid" );
    }

    for( token = NextTok();  token != T_RIGHT;  token = NextTok() )
    {
        if( token != T_LEFT )
            Expecting( T_LEFT );

        token = NextTok();

        switch( token )
        {
        case T_size:
            sz.SetWidth( parseBoardUnits( "width value" ) );
            sz.SetHeight( parseBoardUnits( "height value" ) );
            pad->SetSize( sz );
            NeedRIGHT();
            break;

        case T_at:
            pt.x = parseBoardUnits( "X coordinate" );
            pt.y = parseBoardUnits( "Y coordinate" );
            pad->SetPos0( pt );
            token = NextTok();

            if( token == T_NUMBER )
            {
                pad->SetOrientation( parseDouble() * 10.0 );
                NeedRIGHT();
            }
            else if( token != T_RIGHT )
            {
                Expecting( ") or angle value" );
            }

            break;

        case T_drill:
            sz.SetWidth( parseBoardUnits(  "drill size"  ) );
            sz.SetHeight( 0 );
            token = NextTok();

            if( token == T_NUMBER )
            {
                sz.SetHeight( parseBoardUnits() );
                token = NextTok();

                if( token == T_LEFT )
                {
                    token = NextTok();

                    if( token != T_offset )
                        Expecting( T_offset );

                    pt.x = parseDouble( "drill offset X" );
                    pt.y = 0;
                    token = NextTok();

                    if( token == T_NUMBER )
                    {
                        pt.y = parseDouble();
                        NeedRIGHT();
                    }
                    else if( token != T_RIGHT )
                    {
                        Expecting( T_RIGHT );
                    }

                    pad->SetOffset( pt );
                }
                else if( token != T_RIGHT )
                {
                    Expecting( T_RIGHT );
                }

                pad->SetDrillSize( sz );
            }
            else if( token != T_RIGHT )
            {
                Expecting( T_RIGHT );
            }

            break;

        case T_layers:
            pad->SetLayerMask( parseBoardItemLayersAsMask() );
            break;

        case T_net:
            pad->SetNet( parseInt( "net number" ) );
            NeedSYMBOL();
            pad->SetNetname( FromUTF8() );
            NeedRIGHT();
            break;


        case T_die_length:
            pad->SetDieLength( parseBoardUnits( T_die_length ) );
            NeedRIGHT();
            break;

        case T_solder_mask_margin:
            pad->SetLocalSolderMaskMargin( parseBoardUnits( T_solder_mask_margin ) );
            NeedRIGHT();
            break;

        case T_solder_paste_margin:
            pad->SetLocalSolderPasteMargin( parseBoardUnits( T_solder_paste_margin ) );
            NeedRIGHT();
            break;

        case T_solder_paste_margin_ratio:
            pad->SetLocalSolderPasteMarginRatio( parseBoardUnits( T_solder_paste_margin_ratio ) );
            NeedRIGHT();
            break;

        case T_clearance:
            pad->SetLocalClearance( parseBoardUnits( "local clearance value" ) );
            NeedRIGHT();
            break;

        case T_zone_connect:
            pad->SetZoneConnection( (ZoneConnection) parseInt( "zone connection value" ) );
            NeedRIGHT();
            break;

        case T_thermal_width:
            pad->SetThermalWidth( parseBoardUnits( T_thermal_width ) );
            NeedRIGHT();
            break;

        case T_thermal_gap:
            pad->SetThermalGap( parseBoardUnits( T_thermal_gap ) );
            NeedRIGHT();
            break;

        default:
            Expecting( "at, drill, layers, net, die_length, solder_mask_margin, "
                       "solder_paste_margin, solder_paste_margin_ratio, clearance, "
                       "zone_connect, thermal_width, or thermal_gap" );
        }
    }

    return pad.release();
}


TRACK* PCB_PARSER::parseTRACK() throw( IO_ERROR, PARSE_ERROR )
{
    wxCHECK_MSG( CurTok() == T_segment, NULL,
                 wxT( "Cannot parse " ) + GetTokenString( CurTok() ) + wxT( " as TRACK." ) );

    wxPoint pt;
    T token;

    auto_ptr< TRACK > track( new TRACK( m_board ) );

    for( token = NextTok();  token != T_RIGHT;  token = NextTok() )
    {
        if( token != T_LEFT )
            Expecting( T_LEFT );

        token = NextTok();

        switch( token )
        {
        case T_start:
            pt.x = parseBoardUnits( "start x" );
            pt.y = parseBoardUnits( "start y" );
            track->SetStart( pt );
            break;

        case T_end:
            pt.x = parseBoardUnits( "end x" );
            pt.y = parseBoardUnits( "end y" );
            track->SetEnd( pt );
            break;

        case T_width:
            track->SetWidth( parseBoardUnits( "width" ) );
            break;

        case T_layer:
            track->SetLayer( parseBoardItemLayer() );
            break;

        case T_net:
            track->SetNet( parseInt( "net number" ) );
            break;

        case T_tstamp:
            track->SetTimeStamp( parseHex() );
            break;

        case T_status:
            track->SetStatus( parseHex() );
            break;

        default:
            Expecting( "start, end, width, layer, net, tstamp, or status" );
        }

        NeedRIGHT();
    }

    return track.release();
}


SEGVIA* PCB_PARSER::parseSEGVIA() throw( IO_ERROR, PARSE_ERROR )
{
    wxCHECK_MSG( CurTok() == T_via, NULL,
                 wxT( "Cannot parse " ) + GetTokenString( CurTok() ) + wxT( " as SEGVIA." ) );

    wxPoint pt;
    T token;

    auto_ptr< SEGVIA > via( new SEGVIA( m_board ) );

    for( token = NextTok();  token != T_RIGHT;  token = NextTok() )
    {
        if( token == T_LEFT )
            token = NextTok();

        switch( token )
        {
        case T_thru:
            via->SetShape( VIA_THROUGH );
            break;

        case T_blind:
            via->SetShape( VIA_BLIND_BURIED );
            break;

        case T_micro:
            via->SetShape( VIA_MICROVIA );
            break;

        case T_at:
            pt.x = parseBoardUnits( "start x" );
            pt.y = parseBoardUnits( "start y" );
            via->SetStart( pt );
            NeedRIGHT();
            break;

        case T_size:
            via->SetWidth( parseBoardUnits( "via width" ) );
            NeedRIGHT();
            break;

        case T_drill:
            via->SetDrill( parseBoardUnits( "drill diameter" ) );
            NeedRIGHT();
            break;

        case T_layers:
        {
            int layer1, layer2;
            NextTok();
            layer1 = lookUpLayer();
            NextTok();
            layer2 = lookUpLayer();
            via->SetLayerPair( layer1, layer2 );
            NeedRIGHT();
        }
            break;

        case T_net:
            via->SetNet( parseInt( "net number" ) );
            NeedRIGHT();
            break;

        case T_tstamp:
            via->SetTimeStamp( parseHex() );
            NeedRIGHT();
            break;

        case T_status:
            via->SetStatus( parseHex() );
            NeedRIGHT();
            break;

        default:
            Expecting( "at, size, drill, layers, net, tstamp, or status" );
        }
    }

    return via.release();
}


ZONE_CONTAINER* PCB_PARSER::parseZONE_CONTAINER() throw( IO_ERROR, PARSE_ERROR )
{
    wxCHECK_MSG( CurTok() == T_zone, NULL,
                 wxT( "Cannot parse " ) + GetTokenString( CurTok() ) +
                 wxT( " as ZONE_CONTAINER." ) );

    int hatchStyle = CPolyLine::NO_HATCH;
    int hatchPitch = 0;
    wxPoint pt;
    T token;

    auto_ptr< ZONE_CONTAINER > zone( new ZONE_CONTAINER( m_board ) );

    zone->SetPriority( 0 );

    for( token = NextTok();  token != T_RIGHT;  token = NextTok() )
    {
        if( token == T_LEFT )
            token = NextTok();

        switch( token )
        {
        case T_net:
            zone->SetNet( parseInt( "net number" ) );
            NeedRIGHT();
            break;

        case T_net_name:
            NeedSYMBOL();
            zone->SetNetName( FromUTF8() );
            NeedRIGHT();
            break;

        case T_layer:
            zone->SetLayer( parseBoardItemLayer() );
            NeedRIGHT();
            break;

        case T_tstamp:
            zone->SetTimeStamp( parseHex() );
            NeedRIGHT();
            break;

        case T_hatch:
            token = NextTok();

            if( token != T_none && token != T_edge && token != T_full )
                Expecting( "none, edge, or full" );

            switch( token )
            {
            default:
            case T_none:   hatchStyle = CPolyLine::NO_HATCH;        break;
            case T_edge:   hatchStyle = CPolyLine::DIAGONAL_EDGE;   break;
            case T_full:   hatchStyle = CPolyLine::DIAGONAL_FULL;
            }

            hatchPitch = parseBoardUnits( "hatch pitch" );
            NeedRIGHT();
            break;

        case T_priority:
            zone->SetPriority( parseInt( "zone priority" ) );
            NeedRIGHT();
            break;

        case T_connect_pads:
            token = NextTok();

            switch( token )
            {
            case T_yes:           zone->SetPadConnection( PAD_IN_ZONE );       break;
            case T_use_thermal:   zone->SetPadConnection( THERMAL_PAD );       break;
            case T_no:            zone->SetPadConnection( PAD_NOT_IN_ZONE );   break;
            default:              Expecting( "yes, no, or use_thermal" );
            }

            NeedLEFT();
            token = NextTok();

            if( token != T_clearance )
                Expecting( T_clearance );

            zone->SetZoneClearance( parseBoardUnits( "zone clearance" ) );
            NeedRIGHT();
            NeedRIGHT();
            break;

        case T_min_thickness:
            zone->SetMinThickness( parseBoardUnits( T_min_thickness ) );
            NeedRIGHT();
            break;

        case T_fill:
            token = NextTok();

            if( token != T_yes && token != T_no )
                Expecting( "yes or no" );

            zone->SetIsFilled( token == T_yes );

            for( token = NextTok();  token != T_RIGHT;  token = NextTok() )
            {
                if( token != T_LEFT )
                    Expecting( T_LEFT );

                token = NextTok();

                switch( token )
                {
                case T_mode:
                    token = NextTok();

                    if( token != T_segment && token != T_polygon )
                        Expecting( "segment or polygon" );

                    // @todo Create an enum for fill modes.  Using true/false is not clear.
                    zone->SetFillMode( ( T_segment ) ? true : false );
                    break;

                case T_arc_segments:
                    zone->SetArcSegCount( parseInt( "arc segment count" ) );
                    break;

                case T_thermal_gap:
                    zone->SetThermalReliefGap( parseBoardUnits( T_thermal_gap ) );
                    break;

                case T_thermal_bridge_width:
                    zone->SetThermalReliefCopperBridge( parseBoardUnits( T_thermal_bridge_width ) );
                    break;

                case T_smoothing:
                    switch( NextTok() )
                    {
                    case T_none:
                        zone->SetCornerSmoothingType( ZONE_SETTINGS::SMOOTHING_NONE );
                        break;

                    case T_chamfer:
                        zone->SetCornerSmoothingType( ZONE_SETTINGS::SMOOTHING_CHAMFER );
                        break;

                    case T_fillet:
                        zone->SetCornerSmoothingType( ZONE_SETTINGS::SMOOTHING_FILLET );
                        break;

                    default:
                        Expecting( "none, chamfer, or fillet" );
                    }

                    break;

                case T_radius:
                    zone->SetCornerRadius( parseBoardUnits( "corner radius" ) );
                    break;

                default:
                    Expecting( "mode, arc_segments, thermal_gap, thermal_bridge_width, "
                               "smoothing, or radius" );
                }

                NeedRIGHT();
            }

            break;

        case T_polygon:
        {
            std::vector< wxPoint > pts;

            NeedLEFT();
            token = NextTok();

            if( token != T_pts )
                Expecting( T_pts );

            for( token = NextTok();  token != T_RIGHT;  token = NextTok() )
            {
                pts.push_back( parseXY() );
            }

            NeedRIGHT();
            zone->AddPolygon( pts );
        }

            break;

        case T_filled_polygon:
        {
            wxPoint pt;
            std::vector< CPolyPt > pts;

            NeedLEFT();
            token = NextTok();

            if( token != T_pts )
                Expecting( T_pts );

            for( token = NextTok();  token != T_RIGHT;  token = NextTok() )
            {
                pt = parseXY();
                pts.push_back( CPolyPt( pt.x, pt.y ) );
            }

            NeedRIGHT();
            pts.back().end_contour = true;
            zone->AddFilledPolysList( pts );
        }

            break;

        case T_fill_segments:
        {
            std::vector< SEGMENT > segs;

            for( token = NextTok();  token != T_RIGHT;  token = NextTok() )
            {
                if( token != T_LEFT )
                    Expecting( T_LEFT );

                token = NextTok();

                if( token != T_pts )
                    Expecting( T_pts );

                SEGMENT segment( parseXY(), parseXY() );
                NeedRIGHT();
                segs.push_back( segment );
            }

            zone->AddFillSegments( segs );
        }

            break;

        default:
            Expecting( "net, layer, tstamp, hatch, priority, connect_pads, min_thickness, "
                       "fill, polygon, filled_polygon, or fill_segments" );
        }
    }

    if( zone->GetNumCorners() > 2 )
    {
        if( !zone->IsOnCopperLayer() )
        {
            zone->SetFillMode( 0 );
            zone->SetNet( 0 );
        }

        // Set hatch here, after outlines corners are read
        zone->m_Poly->SetHatch( hatchStyle, hatchPitch );
    }

    return zone.release();
}


PCB_TARGET* PCB_PARSER::parsePCB_TARGET() throw( IO_ERROR, PARSE_ERROR )
{
    wxCHECK_MSG( CurTok() == T_target, NULL,
                 wxT( "Cannot parse " ) + GetTokenString( CurTok() ) + wxT( " as PCB_TARGET." ) );

    wxPoint pt;
    T token;

    auto_ptr< PCB_TARGET > target( new PCB_TARGET( NULL ) );


    for( token = NextTok();  token != T_RIGHT;  token = NextTok() )
    {
        if( token == T_LEFT )
            token = NextTok();

        switch( token )
        {
        case T_x:
            target->SetShape( 1 );
            break;

        case T_plus:
            target->SetShape( 0 );
            break;

        case T_at:
            pt.x = parseBoardUnits( "target x position" );
            pt.y = parseBoardUnits( "target y position" );
            target->SetPosition( pt );
            NeedRIGHT();
            break;

        case T_size:
            target->SetSize( parseBoardUnits( "target size" ) );
            NeedRIGHT();
            break;

        case T_width:
            target->SetWidth( parseBoardUnits( "target thickness" ) );
            NeedRIGHT();
            break;

        case T_tstamp:
            target->SetTimeStamp( parseHex() );
            NeedRIGHT();
            break;

        default:
            Expecting( "x, plus, at, size, width, or tstamp" );
        }
    }

    return target.release();
}

>>>>>>> 87da1b2d
<|MERGE_RESOLUTION|>--- conflicted
+++ resolved
@@ -1,4 +1,3 @@
-<<<<<<< HEAD
 /*
  * This program source code file is part of KiCad, a free EDA CAD application.
  *
@@ -621,7 +620,7 @@
     T token;
     wxString name;
     wxString type;
-    bool isVisible;
+    bool isVisible = true;
     int visibleLayers = 0;
     int enabledLayers = 0;
     std::vector< LAYER > layers;
@@ -656,7 +655,7 @@
             Expecting( "hide or )" );
         }
 
-        layers.push_back( LAYER( name, LAYER::ParseType( type.c_str() ), isVisible ) );
+        layers.push_back( LAYER( name, LAYER::ParseType( TO_UTF8( type ) ), isVisible ) );
     }
 
     int copperLayerCount = 0;
@@ -702,7 +701,7 @@
             {
                 wxString error;
                 error.Printf( _( "Cannot determine fixed layer list index of layer name \"%s\"" ),
-                              layers[i].m_Name );
+                              GetChars( layers[i].m_Name ) );
                 THROW_IO_ERROR( error );
             }
         }
@@ -1111,7 +1110,7 @@
 
         wxString error;
         error.Printf( _( "duplicate NETCLASS name '%s' in file %s at line %d, offset %d" ),
-                      nc->GetName().GetData(), CurSource(), CurLineNumber(), CurOffset() );
+                      nc->GetName().GetData(), CurSource().GetData(), CurLineNumber(), CurOffset() );
         THROW_IO_ERROR( error );
     }
 }
@@ -2269,8 +2268,8 @@
                  wxT( "Cannot parse " ) + GetTokenString( CurTok() ) +
                  wxT( " as ZONE_CONTAINER." ) );
 
-    int     hatchStyle;
-    int     hatchPitch;
+    int     hatchStyle = CPolyLine::NO_HATCH;   // Fix compil warning
+    int     hatchPitch = 0;                     // Fix compil warning
     wxPoint pt;
     T       token;
 
@@ -2578,2505 +2577,3 @@
 
     return target.release();
 }
-=======
-/*
- * This program source code file is part of KiCad, a free EDA CAD application.
- *
- * Copyright (C) 2012 CERN
- *
- * This program is free software; you can redistribute it and/or
- * modify it under the terms of the GNU General Public License
- * as published by the Free Software Foundation; either version 2
- * of the License, or (at your option) any later version.
- *
- * This program is distributed in the hope that it will be useful,
- * but WITHOUT ANY WARRANTY; without even the implied warranty of
- * MERCHANTABILITY or FITNESS FOR A PARTICULAR PURPOSE.  See the
- * GNU General Public License for more details.
- *
- * You should have received a copy of the GNU General Public License
- * along with this program; if not, you may find one here:
- * http://www.gnu.org/licenses/old-licenses/gpl-2.0.html
- * or you may search the http://www.gnu.org website for the version 2 license,
- * or you may write to the Free Software Foundation, Inc.,
- * 51 Franklin Street, Fifth Floor, Boston, MA  02110-1301, USA
- */
-
-/**
- * @file pcb_parser.cpp
- * @brief Pcbnew s-expression file format parser implementation.
- */
-
-#include <common.h>
-#include <macros.h>
-#include <convert_from_iu.h>
-#include <errno.h>
-#include <trigo.h>
-#include <3d_struct.h>
-#include <class_title_block.h>
-#include <class_board.h>
-#include <class_dimension.h>
-#include <class_drawsegment.h>
-#include <class_edge_mod.h>
-#include <class_mire.h>
-#include <class_module.h>
-#include <class_netclass.h>
-#include <class_pad.h>
-#include <class_track.h>
-#include <class_zone.h>
-#include <zones.h>
-
-#include <pcb_parser.h>
-
-
-double PCB_PARSER::parseDouble() throw( IO_ERROR )
-{
-    char* tmp;
-
-    errno = 0;
-
-    double fval = strtod( CurText(), &tmp );
-
-    if( errno )
-    {
-        wxString error;
-        error.Printf( _( "invalid floating point number in\nfile: '%s'\nline: %d\noffset: %d" ),
-                      GetChars( CurSource() ), CurLineNumber(), CurOffset() );
-
-        THROW_IO_ERROR( error );
-    }
-
-    if( CurText() == tmp )
-    {
-        wxString error;
-        error.Printf( _( "missing floating point number in\nfile: '%s'\nline: %d\noffset: %d" ),
-                      GetChars( CurSource() ), CurLineNumber(), CurOffset() );
-
-        THROW_IO_ERROR( error );
-    }
-
-    return fval;
-}
-
-
-bool PCB_PARSER::parseBool() throw( PARSE_ERROR )
-{
-    T token = NextTok();
-
-    if( token == T_yes )
-        return true;
-    else if( token == T_no )
-        return false;
-    else
-        Expecting( "yes or no" );
-
-    return false;
-}
-
-
-wxPoint PCB_PARSER::parseXY() throw( PARSE_ERROR )
-{
-    if( CurTok() != T_LEFT )
-        NeedLEFT();
-
-    wxPoint pt;
-    T token = NextTok();
-
-    if( token != T_xy )
-        Expecting( T_xy );
-
-    pt.x = parseBoardUnits( "X coordinate" );
-    pt.y = parseBoardUnits( "Y coordinate" );
-
-    NeedRIGHT();
-
-    return pt;
-}
-
-
-void PCB_PARSER::parseXY( int* aX, int* aY ) throw( PARSE_ERROR )
-{
-    wxPoint pt = parseXY();
-
-    if( aX )
-        *aX = pt.x;
-
-    if( aY )
-        *aY = pt.y;
-}
-
-
-void PCB_PARSER::parseEDA_TEXT( EDA_TEXT* aText ) throw( PARSE_ERROR )
-{
-    wxCHECK_RET( CurTok() == T_effects,
-                 wxT( "Cannot parse " ) + GetTokenString( CurTok() ) + wxT( " as EDA_TEXT." ) );
-
-    T token;
-
-    for( token = NextTok();  token != T_RIGHT;  token = NextTok() )
-    {
-        if( token != T_LEFT )
-            Expecting( T_LEFT );
-
-        token = NextTok();
-
-        switch( token )
-        {
-        case T_font:
-            for( token = NextTok();  token != T_RIGHT;  token = NextTok() )
-            {
-                if( token == T_LEFT )
-                    continue;
-
-                switch( token )
-                {
-                case T_size:
-                {
-                    wxSize sz;
-                    sz.SetHeight( parseBoardUnits( "text height" ) );
-                    sz.SetWidth( parseBoardUnits( "text width" ) );
-                    aText->SetSize( sz );
-                    NeedRIGHT();
-                    break;
-                }
-
-                case T_thickness:
-                    aText->SetThickness( parseBoardUnits( "text thickness" ) );
-                    NeedRIGHT();
-                    break;
-
-                case T_bold:
-                    aText->SetBold( true );
-                    break;
-
-                case T_italic:
-                    aText->SetItalic( true );
-                    break;
-
-                default:
-                    Expecting( "size, bold, or italic" );
-                }
-            }
-
-            break;
-
-        case T_justify:
-            for( token = NextTok();  token != T_RIGHT;  token = NextTok() )
-            {
-                if( token == T_LEFT )
-                    continue;
-
-                switch( token )
-                {
-                case T_left:
-                    aText->SetHorizJustify( GR_TEXT_HJUSTIFY_LEFT );
-                    break;
-
-                case T_right:
-                    aText->SetHorizJustify( GR_TEXT_HJUSTIFY_RIGHT );
-                    break;
-
-                case T_top:
-                    aText->SetVertJustify( GR_TEXT_VJUSTIFY_TOP );
-                    break;
-
-                case T_bottom:
-                    aText->SetVertJustify( GR_TEXT_VJUSTIFY_BOTTOM );
-                    break;
-
-                case T_mirror:
-                    aText->SetMirrored( true );
-                    break;
-
-                default:
-                    Expecting( "left, right, top, bottom, or mirror" );
-                }
-
-            }
-            break;
-
-        case T_hide:
-            aText->SetVisible( false );
-            break;
-
-        default:
-            Expecting( "font, justify, or hide" );
-        }
-    }
-}
-
-
-S3D_MASTER* PCB_PARSER::parse3DModel() throw( PARSE_ERROR )
-{
-    wxCHECK_MSG( CurTok() == T_model, NULL,
-                 wxT( "Cannot parse " ) + GetTokenString( CurTok() ) + wxT( " as S3D_MASTER." ) );
-
-    T token;
-
-    auto_ptr< S3D_MASTER > n3D( new S3D_MASTER( NULL ) );
-
-    NeedSYMBOL();
-    n3D->m_Shape3DName = FromUTF8();
-
-    for( token = NextTok();  token != T_RIGHT;  token = NextTok() )
-    {
-        if( token != T_LEFT )
-            Expecting( T_LEFT );
-
-        token = NextTok();
-
-        switch( token )
-        {
-        case T_at:
-            NeedLEFT();
-            token = NextTok();
-
-            if( token != T_xyz )
-                Expecting( T_xyz );
-
-            n3D->m_MatPosition.x = parseDouble( "x value" );
-            n3D->m_MatPosition.y = parseDouble( "y value" );
-            n3D->m_MatPosition.z = parseDouble( "z value" );
-            NeedRIGHT();
-            break;
-
-        case T_scale:
-            NeedLEFT();
-            token = NextTok();
-
-            if( token != T_xyz )
-                Expecting( T_xyz );
-
-            n3D->m_MatScale.x = parseDouble( "x value" );
-            n3D->m_MatScale.y = parseDouble( "y value" );
-            n3D->m_MatScale.z = parseDouble( "z value" );
-            NeedRIGHT();
-            break;
-
-        case T_rotate:
-            NeedLEFT();
-            token = NextTok();
-
-            if( token != T_xyz )
-                Expecting( T_xyz );
-
-            n3D->m_MatRotation.x = parseDouble( "x value" );
-            n3D->m_MatRotation.y = parseDouble( "y value" );
-            n3D->m_MatRotation.z = parseDouble( "z value" );
-            NeedRIGHT();
-            break;
-
-        default:
-            Expecting( "at, scale, or rotate" );
-        }
-
-        NeedRIGHT();
-    }
-
-    return n3D.release();
-}
-
-
-BOARD_ITEM* PCB_PARSER::Parse() throw( IO_ERROR, PARSE_ERROR )
-{
-    T token;
-    BOARD_ITEM* item;
-
-    token = NextTok();
-
-    if( token != T_LEFT )
-        Expecting( T_LEFT );
-
-    switch( NextTok() )
-    {
-    case T_kicad_pcb:
-        if( m_board == NULL )
-            m_board = new BOARD();
-
-        item = (BOARD_ITEM*) parseBOARD();
-        break;
-
-    default:
-        wxString err;
-        err.Printf( _( "unknown token \"%s\" " ), GetChars( FromUTF8() ) );
-        THROW_PARSE_ERROR( err, CurSource(), CurLine(), CurLineNumber(), CurOffset() );
-    }
-
-    return item;
-}
-
-
-BOARD* PCB_PARSER::parseBOARD() throw( IO_ERROR, PARSE_ERROR )
-{
-    T token;
-
-    parseHeader();
-
-    for( token = NextTok();  token != T_RIGHT;  token = NextTok() )
-    {
-        if( token != T_LEFT )
-            Expecting( T_LEFT );
-
-        token = NextTok();
-
-        switch( token )
-        {
-        case T_general:
-            parseGeneralSection();
-            break;
-
-        case T_page:
-            parsePAGE_INFO();
-            break;
-
-        case T_title_block:
-            parseTITLE_BLOCK();
-            break;
-
-        case T_layers:
-            parseLayers();
-            break;
-
-        case T_setup:
-            parseSetup();
-            break;
-
-        case T_net:
-            parseNETINFO_ITEM();
-            break;
-
-        case T_net_class:
-            parseNETCLASS();
-            break;
-
-        case T_gr_arc:
-        case T_gr_circle:
-        case T_gr_curve:
-        case T_gr_line:
-        case T_gr_poly:
-            parseDRAWSEGMENT();
-            break;
-
-        case T_gr_text:
-            parseTEXTE_PCB();
-            break;
-
-        case T_dimension:
-            parseDIMENSION();
-            break;
-
-        case T_module:
-            parseMODULE();
-            break;
-
-        case T_segment:
-            m_board->Add( parseTRACK(), ADD_APPEND );
-            break;
-
-        case T_via:
-            m_board->Add( parseSEGVIA(), ADD_APPEND );
-            break;
-
-        case T_zone:
-            m_board->Add( parseZONE_CONTAINER(), ADD_APPEND );
-            break;
-
-        case T_target:
-            m_board->Add( parsePCB_TARGET(), ADD_APPEND );
-            break;
-
-        default:
-            wxString err;
-            err.Printf( _( "unknown token \"%s\"" ), GetChars( FromUTF8() ) );
-            THROW_PARSE_ERROR( err, CurSource(), CurLine(), CurLineNumber(), CurOffset() );
-        }
-    }
-
-    return m_board;
-}
-
-
-void PCB_PARSER::parseHeader() throw( IO_ERROR, PARSE_ERROR )
-{
-    wxCHECK_RET( CurTok() == T_kicad_pcb,
-                 wxT( "Cannot parse " ) + GetTokenString( CurTok() ) + wxT( " as a header." ) );
-
-    T token;
-
-    NeedLEFT();
-    token = NextTok();
-
-    if( token != T_version )
-        Expecting( GetTokenText( T_version ) );
-
-    // Get the file version.
-    m_board->SetFileFormatVersionAtLoad( NeedNUMBER( GetTokenText( T_version ) ) );
-
-    // Skip the host name and host build version information.
-    NeedRIGHT();
-    NeedLEFT();
-    NeedSYMBOL();
-    NeedSYMBOL();
-    NeedSYMBOL();
-    NeedRIGHT();
-}
-
-
-void PCB_PARSER::parseGeneralSection() throw( IO_ERROR, PARSE_ERROR )
-{
-     wxCHECK_RET( CurTok() == T_general,
-                 wxT( "Cannot parse " ) + GetTokenString( CurTok() ) +
-                 wxT( " as a general section." ) );
-
-    T token;
-
-    for( token = NextTok();  token != T_RIGHT;  token = NextTok() )
-    {
-        if( token != T_LEFT )
-            Expecting( T_LEFT );
-
-        token = NextTok();
-
-        switch( token )
-        {
-        case T_thickness:
-            m_board->GetDesignSettings().SetBoardThickness( parseBoardUnits( T_thickness ) );
-            NeedRIGHT();
-            break;
-
-        case T_no_connects:
-            m_board->m_NbNoconnect = parseInt( "no connect count" );
-            NeedRIGHT();
-            break;
-
-        default:              // Skip everything but the board thickness.
-            wxLogDebug( wxT( "Skipping general section token %s " ), GetTokenString( token ) );
-
-            while( ( token = NextTok() ) != T_RIGHT )
-            {
-                if( !IsSymbol( token ) && token != T_NUMBER )
-                    Expecting( "symbol or number" );
-            }
-        }
-    }
-}
-
-
-void PCB_PARSER::parsePAGE_INFO() throw( IO_ERROR, PARSE_ERROR )
-{
-    wxCHECK_RET( CurTok() == T_page,
-                 wxT( "Cannot parse " ) + GetTokenString( CurTok() ) + wxT( " as a PAGE_INFO." ) );
-
-    T token;
-    bool isPortrait = false;
-
-    NeedSYMBOL();
-
-    wxString pageType = FromUTF8();
-
-    if( pageType == PAGE_INFO::Custom )
-    {
-        PAGE_INFO::SetCustomWidthMils( Iu2Mils( NeedNUMBER( "width" ) ) );
-        PAGE_INFO::SetCustomHeightMils( Iu2Mils( NeedNUMBER( "height" ) ) );
-    }
-
-    token = NextTok();
-
-    if( token == T_portrait )
-    {
-        isPortrait = true;
-        NeedRIGHT();
-    }
-    else if( token != T_RIGHT )
-    {
-        Expecting( "portrait|)" );
-    }
-
-    PAGE_INFO pageInfo;
-
-    if( !pageInfo.SetType( pageType, isPortrait ) )
-    {
-        wxString err;
-        err.Printf( _( "page type \"%s\" is not valid " ), GetChars( FromUTF8() ) );
-        THROW_PARSE_ERROR( err, CurSource(), CurLine(), CurLineNumber(), CurOffset() );
-    }
-
-    m_board->SetPageSettings( pageInfo );
-}
-
-
-void PCB_PARSER::parseTITLE_BLOCK() throw( IO_ERROR, PARSE_ERROR )
-{
-    wxCHECK_RET( CurTok() == T_title_block,
-                 wxT( "Cannot parse " ) + GetTokenString( CurTok() ) +
-                 wxT( " as TITLE_BLOCK." ) );
-
-    T token;
-    TITLE_BLOCK titleBlock;
-
-    for( token = NextTok();  token != T_RIGHT;  token = NextTok() )
-    {
-        if( token != T_LEFT )
-            Expecting( T_LEFT );
-
-        token = NextTok();
-
-        switch( token )
-        {
-        case T_title:
-            NeedSYMBOL();
-            titleBlock.SetTitle( FromUTF8() );
-            break;
-
-        case T_date:
-            NeedSYMBOL();
-            titleBlock.SetDate( FromUTF8() );
-            break;
-
-        case T_rev:
-            NeedSYMBOL();
-            titleBlock.SetRevision( FromUTF8() );
-            break;
-
-        case T_comment:
-        {
-            int commentNumber = NeedNUMBER( "comment" );
-
-            switch( commentNumber )
-            {
-            case 1:
-                NeedSYMBOL();
-                titleBlock.SetComment1( FromUTF8() );
-                break;
-
-            case 2:
-                NeedSYMBOL();
-                titleBlock.SetComment2( FromUTF8() );
-                break;
-
-            case 3:
-                NeedSYMBOL();
-                titleBlock.SetComment3( FromUTF8() );
-                break;
-
-            case 4:
-                NeedSYMBOL();
-                titleBlock.SetComment4( FromUTF8() );
-                break;
-
-            default:
-                wxString err;
-                err.Printf( _( "%d is not a valid title block comment number" ), commentNumber );
-                THROW_PARSE_ERROR( err, CurSource(), CurLine(), CurLineNumber(), CurOffset() );
-            }
-
-            break;
-            }
-
-        default:
-            Expecting( "title, date, rev, company, or comment" );
-        }
-
-        NeedRIGHT();
-    }
-
-    m_board->SetTitleBlock( titleBlock );
-}
-
-
-void PCB_PARSER::parseLayers() throw( IO_ERROR, PARSE_ERROR )
-{
-    wxCHECK_RET( CurTok() == T_layers,
-                 wxT( "Cannot parse " ) + GetTokenString( CurTok() ) + wxT( " as layers." ) );
-
-    T token;
-    wxString name;
-    wxString type;
-    bool isVisible = true;
-    int visibleLayers = 0;
-    int enabledLayers = 0;
-    std::vector< LAYER > layers;
-
-    for( token = NextTok();  token != T_RIGHT;  token = NextTok() )
-    {
-        if( token != T_LEFT )
-            Expecting( T_LEFT );
-
-#if !USE_LAYER_NAMES
-        NeedNUMBER( "layer index" );
-#endif
-
-        NeedSYMBOL();
-        name = FromUTF8();
-        NeedSYMBOL();
-        type = FromUTF8();
-
-        token = NextTok();
-
-        if( token == T_hide )
-        {
-            isVisible = false;
-            NeedRIGHT();
-        }
-        else if( token == T_RIGHT )
-        {
-            isVisible = true;
-        }
-        else
-        {
-            Expecting( "hide or )" );
-        }
-
-        layers.push_back( LAYER( name, LAYER::ParseType( TO_UTF8( type ) ), isVisible ) );
-    }
-
-    int copperLayerCount = 0;
-
-    for( unsigned i = 0;  i < layers.size();  i++ )
-    {
-        if( layers[i].m_Type != LT_UNDEFINED )
-            copperLayerCount++;
-    }
-
-    // We need at least 2 copper layers and there must be an even number of them.
-    if( (copperLayerCount < 2) || ((copperLayerCount % 2) != 0) )
-    {
-        wxString err;
-        err.Printf( _( "%d is not a valid layer count" ), layers.size() );
-        THROW_PARSE_ERROR( err, CurSource(), CurLine(), CurLineNumber(), CurOffset() );
-    }
-
-    m_board->SetCopperLayerCount( copperLayerCount );
-
-    // Copper layers are sequential from front to back in the file but the current layer
-    // design uses sequential layers from back to front except for the front layer which
-    // is always vector index 15.
-    for( unsigned i = 0;  i < layers.size();  i++ )
-    {
-        int layerIndex = i;
-
-        // The copper layers can have different names but they always are at the beginning
-        // and have a valid layer type.  Non-copper layer name cannot be changed so the
-        // list index can be looked up by name.
-        if( layers[i].m_Type != LT_UNDEFINED )
-        {
-            if( i == 0 )
-                layerIndex = LAYER_N_FRONT;
-            else
-                layerIndex = copperLayerCount - 1 - i;
-        }
-        else
-        {
-            layerIndex = LAYER::GetDefaultIndex( layers[i].m_Name );
-
-            if( layerIndex == UNDEFINED_LAYER )
-            {
-                wxString error;
-                error.Printf( _( "Cannot determine fixed layer list index of layer name \"%s\"" ),
-                              layers[i].m_Name.GetData() );
-                THROW_IO_ERROR( error );
-            }
-        }
-
-        enabledLayers |= 1 << layerIndex;
-
-        if( layers[i].IsVisible() )
-            visibleLayers |= 1 << layerIndex;
-
-        layers[i].SetFixedListIndex( layerIndex );
-        m_board->SetLayer( layerIndex, layers[i] );
-        m_layerMap[ layers[i].m_Name ] = layerIndex;
-        wxLogDebug( wxT( "Mapping layer %s index index %d" ),
-                    GetChars( layers[i].m_Name ), layerIndex );
-    }
-
-    m_board->SetVisibleLayers( visibleLayers );
-    m_board->SetEnabledLayers( enabledLayers );
-}
-
-
-int PCB_PARSER::lookUpLayer() throw( PARSE_ERROR, IO_ERROR )
-{
-#if USE_LAYER_NAMES
-    wxString name = FromUTF8();
-    const LAYER_HASH_MAP::iterator it = m_layerMap.find( name );
-
-    if( it == m_layerMap.end() )
-    {
-        wxString error;
-        error.Printf( _( "Layer %s in file <%s> at line %d, position %d was not defined in the layers section" ),
-                      GetChars( name ), GetChars( CurSource() ), CurLineNumber(), CurOffset() );
-        THROW_IO_ERROR( error );
-    }
-
-    return m_layerMap[ name ];
-#else
-    if( CurTok() != T_NUMBER )
-        Expecting( T_NUMBER );
-
-    int layerIndex = parseInt();
-
-    if( !m_board->IsLayerEnabled( layerIndex ) )
-    {
-        wxString error;
-        error.Printf( _( "Layer index %d in file <%s> at line, offset %d was not defined in the layers section" ),
-                      layerIndex, GetChars( CurSource() ), CurLineNumber(), CurOffset() );
-        THROW_IO_ERROR( error );
-    }
-
-    return layerIndex;
-#endif
-}
-
-
-int PCB_PARSER::parseBoardItemLayer() throw( PARSE_ERROR, IO_ERROR )
-{
-    wxCHECK_MSG( CurTok() == T_layer, UNDEFINED_LAYER,
-                 wxT( "Cannot parse " ) + GetTokenString( CurTok() ) + wxT( " as layer." ) );
-
-    NextTok();
-
-    int layerIndex = lookUpLayer();
-
-    // Handle closing ) in object parser.
-
-    return layerIndex;
-}
-
-
-int PCB_PARSER::parseBoardItemLayersAsMask() throw( PARSE_ERROR, IO_ERROR )
-{
-    wxCHECK_MSG( CurTok() == T_layers, 0,
-                 wxT( "Cannot parse " ) + GetTokenString( CurTok() ) +
-                 wxT( " as item layer mask." ) );
-
-    int layerIndex;
-    int layerMask = 0;
-    T token;
-
-    for( token = NextTok();  token != T_RIGHT;  token = NextTok() )
-    {
-        layerIndex = lookUpLayer();
-        layerMask |= ( 1 << layerIndex );
-    }
-
-    return layerMask;
-}
-
-
-void PCB_PARSER::parseSetup() throw( IO_ERROR, PARSE_ERROR )
-{
-    wxCHECK_RET( CurTok() == T_setup,
-                 wxT( "Cannot parse " ) + GetTokenString( CurTok() ) + wxT( " as setup." ) );
-
-    T token;
-    int lastTraceWidth;
-    NETCLASS* defaultNetclass = m_board->m_NetClasses.GetDefault();
-    BOARD_DESIGN_SETTINGS designSettings = m_board->GetDesignSettings();
-    ZONE_SETTINGS zoneSettings = m_board->GetZoneSettings();
-
-    for( token = NextTok();  token != T_RIGHT;  token = NextTok() )
-    {
-        if( token != T_LEFT )
-            Expecting( T_LEFT );
-
-        token = NextTok();
-
-        switch( token )
-        {
-        case T_last_trace_width:
-            lastTraceWidth = parseBoardUnits( T_last_trace_width );
-            break;
-
-        case T_user_trace_width:
-            m_board->m_TrackWidthList.push_back( parseBoardUnits( T_user_trace_width ) );
-            break;
-
-        case T_trace_clearance:
-            defaultNetclass->SetClearance( parseBoardUnits( T_trace_clearance ) );
-            break;
-
-        case T_zone_clearance:
-            zoneSettings.m_ZoneClearance = parseBoardUnits( T_zone_clearance );
-            break;
-
-        case T_zone_45_only:
-            zoneSettings.m_Zone_45_Only = parseBool();
-            break;
-
-        case T_trace_min:
-            designSettings.m_TrackMinWidth = parseBoardUnits( T_trace_min );
-            break;
-
-        case T_segment_width:
-            designSettings.m_DrawSegmentWidth = parseBoardUnits( T_segment_width );
-            break;
-
-        case T_edge_width:
-            designSettings.m_EdgeSegmentWidth = parseBoardUnits( T_edge_width );
-            break;
-
-        case T_via_size:
-            defaultNetclass->SetViaDiameter( parseBoardUnits( T_via_size ) );
-            break;
-
-        case T_via_drill:
-            defaultNetclass->SetViaDrill( parseBoardUnits( T_via_drill ) );
-            break;
-
-        case T_via_min_size:
-            designSettings.m_ViasMinSize = parseBoardUnits( T_via_min_size );
-            break;
-
-        case T_via_min_drill:
-            designSettings.m_ViasMinDrill = parseBoardUnits( T_via_min_drill );
-            break;
-
-        case T_user_via:
-        {
-            int viaSize = parseBoardUnits( "user via size" );
-            int viaDrill = parseBoardUnits( "user via drill" );
-            m_board->m_ViasDimensionsList.push_back( VIA_DIMENSION( viaSize, viaDrill ) );
-        }
-            break;
-
-        case T_uvia_size:
-            defaultNetclass->SetuViaDiameter( parseBoardUnits( T_uvia_size ) );
-            break;
-
-        case T_uvia_drill:
-            defaultNetclass->SetuViaDrill( parseBoardUnits( T_uvia_drill ) );
-            break;
-
-        case T_uvias_allowed:
-            designSettings.m_MicroViasAllowed = parseBool();
-            break;
-
-        case T_uvia_min_size:
-            designSettings.m_MicroViasMinSize = parseBoardUnits( T_uvia_min_size );
-            break;
-
-        case T_uvia_min_drill:
-            designSettings.m_MicroViasMinDrill = parseBoardUnits( T_uvia_min_drill );
-            break;
-
-        case T_pcb_text_width:
-            designSettings.m_PcbTextWidth = parseBoardUnits( T_pcb_text_width );
-            break;
-
-        case T_pcb_text_size:
-            designSettings.m_PcbTextSize.x = parseBoardUnits( "pcb text width" );
-            designSettings.m_PcbTextSize.y = parseBoardUnits( "pcb text height" );
-            break;
-
-        case T_mod_edge_width:
-            designSettings.m_ModuleSegmentWidth = parseBoardUnits( T_mod_edge_width );
-            break;
-
-        case T_mod_text_size:
-            designSettings.m_ModuleTextSize.x = parseBoardUnits( "module text width" );
-            designSettings.m_ModuleTextSize.y = parseBoardUnits( "module text height" );
-            break;
-
-        case T_mod_text_width:
-            designSettings.m_ModuleTextWidth = parseBoardUnits( T_mod_text_width );
-            break;
-
-        case T_pad_size:
-        {
-            wxSize sz;
-            sz.SetHeight( parseBoardUnits( "master pad height" ) );
-            sz.SetWidth( parseBoardUnits( "master pad width" ) );
-            designSettings.m_Pad_Master.SetSize( sz );
-            break;
-        }
-
-        case T_pad_drill:
-        {
-            int drillSize = parseBoardUnits( T_pad_drill );
-            designSettings.m_Pad_Master.SetDrillSize( wxSize( drillSize, drillSize ) );
-        }
-            break;
-
-        case T_pad_to_mask_clearance:
-            designSettings.m_SolderMaskMargin = parseBoardUnits( T_pad_to_mask_clearance );
-            break;
-
-        case T_pad_to_paste_clearance:
-            designSettings.m_SolderPasteMargin = parseBoardUnits( T_pad_to_paste_clearance );
-            break;
-
-        case T_pad_to_paste_clearance_ratio:
-            designSettings.m_SolderPasteMarginRatio = parseDouble( T_pad_to_paste_clearance_ratio );
-            break;
-
-        case T_aux_axis_origin:
-            m_board->SetOriginAxisPosition( wxPoint( parseBoardUnits( "auxilary origin X" ),
-                                                     parseBoardUnits( "auxilary origin Y" ) ) );
-            break;
-
-        case T_visible_elements:
-            designSettings.SetVisibleElements( parseHex() );
-            break;
-
-        default:
-            Expecting( "valid setup token" );
-        }
-
-        NeedRIGHT();
-    }
-
-    m_board->SetDesignSettings( designSettings );
-    m_board->SetZoneSettings( zoneSettings );
-
-    // Until such time as the *.brd file does not have the
-    // global parameters:
-    // "last_trace_width", "trace_min_width", "via_size", "via_drill",
-    // "via_min_size", and "via_clearance", put those same global
-    // values into the default NETCLASS until later board load
-    // code should override them.  *.kicad_brd files which have been
-    // saved with knowledge of NETCLASSes will override these
-    // defaults, old boards will not.
-    //
-    // @todo: I expect that at some point we can remove said global
-    //        parameters from the *.brd file since the ones in the
-    //        default netclass serve the same purpose.  If needed
-    //        at all, the global defaults should go into a preferences
-    //        file instead so they are there to start new board
-    //        projects.
-    m_board->m_NetClasses.GetDefault()->SetParams();
-}
-
-
-void PCB_PARSER::parseNETINFO_ITEM() throw( IO_ERROR, PARSE_ERROR )
-{
-    wxCHECK_RET( CurTok() == T_net,
-                 wxT( "Cannot parse " ) + GetTokenString( CurTok() ) + wxT( " as net." ) );
-
-    int number = parseInt( "net number" );
-    NeedSYMBOL();
-    wxString name = FromUTF8();
-    NeedRIGHT();
-
-    NETINFO_ITEM* net = new NETINFO_ITEM( m_board );
-    net->SetNet( number );
-    net->SetNetname( name );
-    m_board->AppendNet( net );
-}
-
-
-void PCB_PARSER::parseNETCLASS() throw( IO_ERROR, PARSE_ERROR )
-{
-    wxCHECK_RET( CurTok() == T_net_class,
-                 wxT( "Cannot parse " ) + GetTokenString( CurTok() ) + wxT( " as net class." ) );
-
-    T token;
-
-    auto_ptr<NETCLASS> nc( new NETCLASS( m_board, wxEmptyString ) );
-
-    NeedSYMBOL();
-    nc->SetName( FromUTF8() );
-    NeedSYMBOL();
-    nc->SetDescription( FromUTF8() );
-
-    for( token = NextTok();  token != T_RIGHT;  token = NextTok() )
-    {
-        if( token != T_LEFT )
-            Expecting( T_LEFT );
-
-        token = NextTok();
-
-        switch( token )
-        {
-        case T_clearance:
-            nc->SetClearance( parseBoardUnits( T_clearance ) );
-            break;
-
-        case T_trace_width:
-            nc->SetTrackWidth( parseBoardUnits( T_trace_width ) );
-            break;
-
-        case T_via_dia:
-            nc->SetViaDiameter( parseBoardUnits( T_via_dia ) );
-            break;
-
-        case T_via_drill:
-            nc->SetViaDrill( parseBoardUnits( T_via_drill ) );
-            break;
-
-        case T_uvia_dia:
-            nc->SetuViaDiameter( parseBoardUnits( T_uvia_dia ) );
-            break;
-
-        case T_uvia_drill:
-            nc->SetuViaDrill( parseBoardUnits( T_uvia_drill ) );
-            break;
-
-        case T_add_net:
-            NeedSYMBOL();
-            nc->Add( FromUTF8() );
-            break;
-
-        default:
-            Expecting( "clearance, trace_width, via_dia, via_drill, uvia_dia, uvia_drill, or add_net" );
-        }
-
-        NeedRIGHT();
-    }
-
-    if( m_board->m_NetClasses.Add( nc.get() ) )
-    {
-        nc.release();
-    }
-    else
-    {
-        // Must have been a name conflict, this is a bad board file.
-        // User may have done a hand edit to the file.
-
-        // auto_ptr will delete nc on this code path
-
-        wxString error;
-        error.Printf( _( "duplicate NETCLASS name '%s' in file %s at line %d, offset %d" ),
-                      nc->GetName().GetData(), CurSource().GetData(), CurLineNumber(), CurOffset() );
-        THROW_IO_ERROR( error );
-    }
-}
-
-
-void PCB_PARSER::parseDRAWSEGMENT() throw( IO_ERROR, PARSE_ERROR )
-{
-    wxCHECK_RET( CurTok() == T_gr_arc || CurTok() == T_gr_circle || CurTok() == T_gr_curve ||
-                 CurTok() == T_gr_line || CurTok() == T_gr_poly,
-                 wxT( "Cannot parse " ) + GetTokenString( CurTok() ) + wxT( " as DRAWSEGMENT." ) );
-
-    T token;
-
-    auto_ptr< DRAWSEGMENT > segment( new DRAWSEGMENT( m_board ) );
-
-    switch( CurTok() )
-    {
-    case T_gr_arc:
-        segment->SetType( S_ARC );
-        NeedLEFT();
-        token = NextTok();
-
-        if( token != T_start )
-            Expecting( T_start );
-
-        segment->SetStart( parseXY() );
-        NeedRIGHT();
-        token = NextTok();
-
-        if( token != T_end )
-            Expecting( T_end );
-
-        segment->SetEnd( parseXY() );
-        NeedRIGHT();
-        token = NextTok();
-
-        if( token != T_angle )
-            Expecting( T_angle );
-
-        segment->SetAngle( parseDouble( "segment angle" ) );
-        NeedRIGHT();
-        break;
-
-    case T_gr_circle:
-        segment->SetType( S_CIRCLE );
-        NeedLEFT();
-        token = NextTok();
-
-        if( token != T_center )
-            Expecting( T_center );
-
-        segment->SetStart( parseXY() );
-        NeedRIGHT();
-        token = NextTok();
-
-        if( token != T_end )
-            Expecting( T_end );
-
-        segment->SetEnd( parseXY() );
-        NeedRIGHT();
-        break;
-
-    case T_gr_curve:
-        segment->SetType( S_CURVE );
-        NeedLEFT();
-        token = NextTok();
-
-        if( token != T_pts )
-            Expecting( T_pts );
-
-        segment->SetStart( parseXY() );
-        segment->SetBezControl1( parseXY() );
-        segment->SetBezControl2( parseXY() );
-        segment->SetEnd( parseXY() );
-        NeedRIGHT();
-        break;
-
-    case T_gr_line:
-        // Default DRAWSEGMENT type is S_SEGMENT.
-        NeedLEFT();
-        token = NextTok();
-
-        if( token != T_pts )
-            Expecting( T_pts );
-
-        segment->SetStart( parseXY() );
-        segment->SetEnd( parseXY() );
-        NeedRIGHT();
-        break;
-
-    case T_gr_poly:
-    {
-        segment->SetType( S_POLYGON );
-        NeedLEFT();
-        token = NextTok();
-
-        if( token != T_pts )
-            Expecting( T_pts );
-
-        std::vector< wxPoint > pts;
-
-        while( (token = NextTok()) != T_RIGHT )
-            pts.push_back( parseXY() );
-
-        segment->SetPolyPoints( pts );
-    }
-        break;
-
-    default:
-        Expecting( "gr_arc, gr_circle, gr_curve, gr_line, or gr_poly" );
-    }
-
-    for( token = NextTok();  token != T_RIGHT;  token = NextTok() )
-    {
-        if( token != T_LEFT )
-            Expecting( T_LEFT );
-
-        token = NextTok();
-
-        switch( token )
-        {
-        case T_layer:
-            segment->SetLayer( parseBoardItemLayer() );
-            break;
-
-        case T_width:
-            segment->SetWidth( parseBoardUnits( T_width ) );
-            break;
-
-        case T_tstamp:
-            segment->SetTimeStamp( parseHex() );
-            break;
-
-        case T_status:
-            segment->SetStatus( parseHex() );
-            break;
-
-        default:
-            Expecting( "layer, width, tstamp, or status" );
-        }
-
-        NeedRIGHT();
-    }
-
-    m_board->Add( segment.release() );
-}
-
-
-void PCB_PARSER::parseTEXTE_PCB( TEXTE_PCB* aText ) throw( IO_ERROR, PARSE_ERROR )
-{
-    wxCHECK_RET( CurTok() == T_gr_text,
-                 wxT( "Cannot parse " ) + GetTokenString( CurTok() ) + wxT( " as TEXTE_PCB." ) );
-
-    T token;
-
-    auto_ptr< TEXTE_PCB > text( new TEXTE_PCB( m_board ) );
-    NeedSYMBOLorNUMBER();
-
-    text->SetText( FromUTF8() );
-    NeedLEFT();
-    token = NextTok();
-
-    if( token != T_at )
-        Expecting( T_at );
-
-    wxPoint pt;
-
-    pt.x = parseBoardUnits( "X coordinate" );
-    pt.y = parseBoardUnits( "Y coordinate" );
-    text->SetPosition( pt );
-    text->SetOrientation( parseDouble( "angle" ) * 10.0 );
-    NeedRIGHT();
-
-    for( token = NextTok();  token != T_RIGHT;  token = NextTok() )
-    {
-        if( token != T_LEFT )
-            Expecting( T_LEFT );
-
-        token = NextTok();
-
-        switch( token )
-        {
-        case T_layer:
-            text->SetLayer( parseBoardItemLayer() );
-            NeedRIGHT();
-            break;
-
-        case T_tstamp:
-            text->SetTimeStamp( parseHex() );
-            NeedRIGHT();
-            break;
-
-        case T_effects:
-            parseEDA_TEXT( (EDA_TEXT*) text.get() );
-            break;
-
-        default:
-            Expecting( "layer, tstamp or effects" );
-        }
-    }
-
-    if( aText == NULL )
-        m_board->Add( text.release() );
-    else
-        *aText = *text;
-}
-
-
-void PCB_PARSER::parseDIMENSION() throw( IO_ERROR, PARSE_ERROR )
-{
-    wxCHECK_RET( CurTok() == T_dimension,
-                 wxT( "Cannot parse " ) + GetTokenString( CurTok() ) + wxT( " as DIMENSION." ) );
-
-    T token;
-
-    auto_ptr< DIMENSION > dimension( new DIMENSION( m_board ) );
-
-    dimension->m_Value = parseBoardUnits( "dimension value" );
-    NeedLEFT();
-    token = NextTok();
-
-    if( token != T_width )
-        Expecting( T_width );
-
-    dimension->SetWidth( parseBoardUnits( "dimension width value" ) );
-    NeedRIGHT();
-
-    for( token = NextTok();  token != T_RIGHT;  token = NextTok() )
-    {
-        if( token != T_LEFT )
-            Expecting( T_LEFT );
-
-        token = NextTok();
-
-        switch( token )
-        {
-        case T_layer:
-            dimension->SetLayer( parseBoardItemLayer() );
-            NeedRIGHT();
-            break;
-
-        case T_tstamp:
-            dimension->SetTimeStamp( parseHex() );
-            NeedRIGHT();
-            break;
-
-        case T_gr_text:
-            parseTEXTE_PCB( &dimension->m_Text );
-            break;
-
-
-        case T_feature1:
-            NeedLEFT();
-            token = NextTok();
-
-            if( token != T_pts )
-                Expecting( T_pts );
-
-            parseXY( &dimension->m_featureLineDOx, &dimension->m_featureLineDOy );
-            parseXY( &dimension->m_featureLineDFx, &dimension->m_featureLineDFy );
-            NeedRIGHT();
-            NeedRIGHT();
-            break;
-
-        case T_feature2:
-            NeedLEFT();
-            token = NextTok();
-
-            if( token != T_pts )
-                Expecting( T_pts );
-
-            parseXY( &dimension->m_featureLineGOx, &dimension->m_featureLineGOy );
-            parseXY( &dimension->m_featureLineGFx, &dimension->m_featureLineGFy );
-            NeedRIGHT();
-            NeedRIGHT();
-            break;
-
-
-        case T_crossbar:
-            NeedLEFT();
-            token = NextTok();
-
-            if( token != T_pts )
-                Expecting( T_pts );
-
-            parseXY( &dimension->m_crossBarOx, &dimension->m_crossBarOy );
-            parseXY( &dimension->m_crossBarFx, &dimension->m_crossBarFy );
-            NeedRIGHT();
-            NeedRIGHT();
-            break;
-
-        case T_arrow1a:
-            NeedLEFT();
-            token = NextTok();
-
-            if( token != T_pts )
-                Expecting( T_pts );
-
-            parseXY( &dimension->m_arrowD1Ox, &dimension->m_arrowD1Oy );
-            parseXY( &dimension->m_arrowD1Fx, &dimension->m_arrowD1Fy );
-            NeedRIGHT();
-            NeedRIGHT();
-            break;
-
-        case T_arrow1b:
-            NeedLEFT();
-            token = NextTok();
-
-            if( token != T_pts )
-                Expecting( T_pts );
-
-            parseXY( &dimension->m_arrowD2Ox, &dimension->m_arrowD2Oy );
-            parseXY( &dimension->m_arrowD2Fx, &dimension->m_arrowD2Fy );
-            NeedRIGHT();
-            NeedRIGHT();
-            break;
-
-        case T_arrow2a:
-            NeedLEFT();
-            token = NextTok();
-
-            if( token != T_pts )
-                Expecting( T_pts );
-
-            parseXY( &dimension->m_arrowG1Ox, &dimension->m_arrowG1Oy );
-            parseXY( &dimension->m_arrowG1Fx, &dimension->m_arrowG1Fy );
-            NeedRIGHT();
-            NeedRIGHT();
-            break;
-
-        case T_arrow2b:
-            NeedLEFT();
-            token = NextTok();
-
-            if( token != T_pts )
-                Expecting( T_pts );
-
-            parseXY( &dimension->m_arrowG2Ox, &dimension->m_arrowG2Oy );
-            parseXY( &dimension->m_arrowG2Fx, &dimension->m_arrowG2Fy );
-            NeedRIGHT();
-            NeedRIGHT();
-            break;
-
-        default:
-            Expecting( "layer, tstamp, gr_text, feature1, feature2 crossbar, arrow1a, "
-                       "arrow1b, arrow2a, or arrow2b" );
-        }
-    }
-
-    m_board->Add( dimension.release() );
-}
-
-
-void PCB_PARSER::parseMODULE() throw( IO_ERROR, PARSE_ERROR )
-{
-    wxCHECK_RET( CurTok() == T_module,
-                 wxT( "Cannot parse " ) + GetTokenString( CurTok() ) + wxT( " as MODULE." ) );
-
-    wxPoint pt;
-    T token;
-
-    auto_ptr< MODULE > module( new MODULE( m_board ) );
-
-    NeedSYMBOL();
-    module->SetLibRef( FromUTF8() );
-
-    for( token = NextTok();  token != T_RIGHT;  token = NextTok() )
-    {
-        if( token == T_LEFT )
-            token = NextTok();
-
-        switch( token )
-        {
-        case T_locked:
-            module->SetLocked( true );
-            break;
-
-        case T_placed:
-            module->SetIsPlaced( true );
-            break;
-
-        case T_layer:
-            module->SetLayer( parseBoardItemLayer() );
-            NeedRIGHT();
-            break;
-
-        case T_tedit:
-            module->SetLastEditTime( parseHex() );
-            NeedRIGHT();
-            break;
-
-        case T_tstamp:
-            module->SetTimeStamp( parseHex() );
-            NeedRIGHT();
-            break;
-
-        case T_at:
-            pt.x = parseBoardUnits( "X coordinate" );
-            pt.y = parseBoardUnits( "Y coordinate" );
-            module->SetPosition( pt );
-            token = NextTok();
-
-            if( token == T_NUMBER )
-            {
-                module->SetOrientation( parseDouble() * 10.0 );
-                NeedRIGHT();
-            }
-            else if( token != T_RIGHT )
-            {
-                Expecting( T_RIGHT );
-            }
-
-            break;
-
-        case T_descr:
-            NeedSYMBOL();
-            module->SetDescription( FromUTF8() );
-            NeedRIGHT();
-            break;
-
-        case T_tags:
-            NeedSYMBOL();
-            module->SetKeywords( FromUTF8() );
-            NeedRIGHT();
-            break;
-
-        case T_path:
-            NeedSYMBOL();
-            module->SetPath( FromUTF8() );
-            NeedRIGHT();
-            break;
-
-        case T_autoplace_cost90:
-            module->m_CntRot90 = parseInt( "auto place cost at 90 degrees" );
-            NeedRIGHT();
-            break;
-
-        case T_autoplace_cost180:
-            module->m_CntRot180 = parseInt( "auto place cost at 180 degrees" );
-            NeedRIGHT();
-            break;
-
-        case T_solder_mask_margin:
-            module->SetLocalSolderMaskMargin( parseBoardUnits( "local solder mask margin value" ) );
-            NeedRIGHT();
-            break;
-
-        case T_solder_paste_margin:
-            module->SetLocalSolderPasteMargin(
-                parseBoardUnits( "local solder paste margin value" ) );
-            NeedRIGHT();
-            break;
-
-        case T_solder_paste_ratio:
-            module->SetLocalSolderPasteMarginRatio(
-                parseDouble( "local solder paste margin ratio value" ) );
-            NeedRIGHT();
-            break;
-
-        case T_clearance:
-            module->SetLocalClearance( parseBoardUnits( "local clearance value" ) );
-            NeedRIGHT();
-            break;
-
-        case T_zone_connect:
-            module->SetZoneConnection( (ZoneConnection) parseInt( "zone connection value" ) );
-            NeedRIGHT();
-            break;
-
-        case T_thermal_width:
-            module->SetThermalWidth( parseBoardUnits( "thermal width value" ) );
-            NeedRIGHT();
-            break;
-
-        case T_thermal_gap:
-            module->SetThermalGap( parseBoardUnits( "thermal gap value" ) );
-            NeedRIGHT();
-            break;
-
-        case T_attr:
-            for( token = NextTok();  token != T_RIGHT;  token = NextTok() )
-            {
-                switch( token )
-                {
-                case T_smd:
-                    module->SetAttributes( module->GetAttributes() | MOD_CMS );
-                    break;
-
-                case T_virtual:
-                    module->SetAttributes( module->GetAttributes() | MOD_VIRTUAL );
-                    break;
-
-                default:
-                    Expecting( "smd and/or virtual" );
-                }
-            }
-
-            break;
-
-        case T_fp_text:
-        {
-            TEXTE_MODULE* text = parseTEXTE_MODULE();
-            text->SetParent( module.get() );
-            double orientation = text->GetOrientation();
-            orientation -= module->GetOrientation();
-            text->SetOrientation( orientation );
-            text->SetDrawCoord();
-
-            if( text->GetType() == TEXT_is_REFERENCE )
-            {
-                module->Reference() = *text;
-                delete text;
-            }
-            else if( text->GetType() == TEXT_is_VALUE )
-            {
-                module->Value() = *text;
-                delete text;
-            }
-            else
-            {
-                module->m_Drawings.PushBack( text );
-            }
-
-            break;
-        }
-
-        case T_fp_arc:
-        case T_fp_circle:
-        case T_fp_curve:
-        case T_fp_line:
-        case T_fp_poly:
-        {
-            EDGE_MODULE* em = parseEDGE_MODULE();
-            em->SetParent( module.get() );
-            em->SetDrawCoord();
-            module->m_Drawings.PushBack( em );
-            break;
-        }
-
-        case T_pad:
-        {
-            D_PAD* pad = parseD_PAD();
-            wxPoint pt = pad->GetPos0();
-            RotatePoint( &pt, module->GetOrientation() );
-            pad->SetPosition( pt + module->GetPosition() );
-            module->AddPad( pad );
-            break;
-        }
-
-        case T_model:
-            module->Add3DModel( parse3DModel() );
-            break;
-
-        default:
-            Expecting( "locked, placed, tedit, tstamp, at, descr, tags, path, "
-                       "autoplace_cost90, autoplace_cost180, solder_mask_margin, "
-                       "solder_paste_margin, solder_paste_ratio, clearance, "
-                       "zone_connect, thermal_width, thermal_gap, attr, fp_text, "
-                       "fp_arc, fp_circle, fp_curve, fp_line, fp_poly, pad, or model" );
-        }
-    }
-
-    m_board->Add( module.release(), ADD_APPEND );
-}
-
-
-TEXTE_MODULE* PCB_PARSER::parseTEXTE_MODULE() throw( IO_ERROR, PARSE_ERROR )
-{
-    wxCHECK_MSG( CurTok() == T_fp_text, NULL,
-                 wxString::Format( wxT( "Cannot parse %s as TEXTE_MODULE at line %d, offset %d." ),
-                                   GetTokenString( CurTok() ), CurLineNumber(), CurOffset() ) );
-
-    T token = NextTok();
-
-    auto_ptr< TEXTE_MODULE > text( new TEXTE_MODULE( NULL ) );
-
-    switch( token )
-    {
-    case T_reference:
-        text->SetType( TEXT_is_REFERENCE );
-        break;
-
-    case T_value:
-        text->SetType( TEXT_is_VALUE );
-        break;
-
-    case T_user:
-        break;          // Default type is user text.
-
-    default:
-        THROW_IO_ERROR( wxString::Format( _( "cannot handle module text type %s" ),
-                                          GetChars( FromUTF8() ) ) );
-    }
-
-    NeedSYMBOLorNUMBER();
-
-    text->SetText( FromUTF8() );
-    NeedLEFT();
-    token = NextTok();
-
-    if( token != T_at )
-        Expecting( T_at );
-
-    wxPoint pt;
-
-    pt.x = parseBoardUnits( "X coordinate" );
-    pt.y = parseBoardUnits( "Y coordinate" );
-    text->SetPos0( pt );
-    text->SetOrientation( parseDouble( "angle" ) * 10.0 );
-    NeedRIGHT();
-
-    for( token = NextTok();  token != T_RIGHT;  token = NextTok() )
-    {
-        if( token == T_LEFT )
-            token = NextTok();
-
-        switch( token )
-        {
-        case T_hide:
-            text->SetVisible( false );
-            break;
-
-        case T_effects:
-            parseEDA_TEXT( (EDA_TEXT*) text.get() );
-            break;
-
-        default:
-            Expecting( "hide or effects" );
-        }
-    }
-
-    return text.release();
-}
-
-
-EDGE_MODULE* PCB_PARSER::parseEDGE_MODULE() throw( IO_ERROR, PARSE_ERROR )
-{
-    wxCHECK_MSG( CurTok() == T_fp_arc || CurTok() == T_fp_circle || CurTok() == T_fp_curve ||
-                 CurTok() == T_fp_line || CurTok() == T_fp_poly, NULL,
-                 wxT( "Cannot parse " ) + GetTokenString( CurTok() ) + wxT( " as EDGE_MODULE." ) );
-
-    T token;
-
-    auto_ptr< EDGE_MODULE > segment( new EDGE_MODULE( NULL ) );
-
-    switch( CurTok() )
-    {
-    case T_fp_arc:
-        segment->SetType( S_ARC );
-        NeedLEFT();
-        token = NextTok();
-
-        if( token != T_start )
-            Expecting( T_start );
-
-        segment->SetStart0( parseXY() );
-        NeedRIGHT();
-        token = NextTok();
-
-        if( token != T_end )
-            Expecting( T_end );
-
-        segment->SetEnd0( parseXY() );
-        NeedRIGHT();
-        token = NextTok();
-
-        if( token != T_angle )
-            Expecting( T_angle );
-
-        segment->SetAngle( parseDouble( "segment angle" ) );
-        NeedRIGHT();
-        break;
-
-    case T_fp_circle:
-        segment->SetType( S_CIRCLE );
-        NeedLEFT();
-        token = NextTok();
-
-        if( token != T_center )
-            Expecting( T_center );
-
-        segment->SetStart0( parseXY() );
-        NeedRIGHT();
-        NeedLEFT();
-        token = NextTok();
-
-        if( token != T_end )
-            Expecting( T_end );
-
-        segment->SetEnd0( parseXY() );
-        NeedRIGHT();
-        break;
-
-    case T_fp_curve:
-        segment->SetType( S_CURVE );
-        NeedLEFT();
-        token = NextTok();
-
-        if( token != T_pts )
-            Expecting( T_pts );
-
-        segment->SetStart0( parseXY() );
-        segment->SetBezControl1( parseXY() );
-        segment->SetBezControl2( parseXY() );
-        segment->SetEnd0( parseXY() );
-        NeedRIGHT();
-        break;
-
-    case T_fp_line:
-        // Default DRAWSEGMENT type is S_SEGMENT.
-        NeedLEFT();
-        token = NextTok();
-
-        if( token != T_pts )
-            Expecting( T_pts );
-
-        segment->SetStart0( parseXY() );
-        segment->SetEnd0( parseXY() );
-        NeedRIGHT();
-        break;
-
-    case T_fp_poly:
-    {
-        segment->SetType( S_POLYGON );
-        NeedLEFT();
-        token = NextTok();
-
-        if( token != T_pts )
-            Expecting( T_pts );
-
-        std::vector< wxPoint > pts;
-
-        while( (token = NextTok()) != T_RIGHT )
-            pts.push_back( parseXY() );
-
-        segment->SetPolyPoints( pts );
-    }
-        break;
-
-    default:
-        Expecting( "fp_arc, fp_circle, fp_curve, fp_line, or fp_poly" );
-    }
-
-    for( token = NextTok();  token != T_RIGHT;  token = NextTok() )
-    {
-        if( token != T_LEFT )
-            Expecting( T_LEFT );
-
-        token = NextTok();
-
-        switch( token )
-        {
-        case T_layer:
-            segment->SetLayer( parseBoardItemLayer() );
-            break;
-
-        case T_width:
-            segment->SetWidth( parseBoardUnits( T_width ) );
-            break;
-
-        case T_tstamp:
-            segment->SetTimeStamp( parseHex() );
-            break;
-
-        case T_status:
-            segment->SetStatus( parseHex() );
-            break;
-
-        default:
-            Expecting( "layer, width, tstamp, or status" );
-        }
-
-        NeedRIGHT();
-    }
-
-    return segment.release();
-}
-
-
-D_PAD* PCB_PARSER::parseD_PAD() throw( IO_ERROR, PARSE_ERROR )
-{
-    wxCHECK_MSG( CurTok() == T_pad, NULL,
-                 wxT( "Cannot parse " ) + GetTokenString( CurTok() ) + wxT( " as D_PAD." ) );
-
-    wxSize sz;
-    wxPoint pt;
-    auto_ptr< D_PAD > pad( new D_PAD( NULL ) );
-
-    NeedSYMBOLorNUMBER();
-    pad->SetPadName( FromUTF8() );
-
-    T token = NextTok();
-
-    switch( token )
-    {
-    case T_thru_hole:
-        pad->SetAttribute( PAD_STANDARD );
-        break;
-
-    case T_smd:
-        pad->SetAttribute( PAD_SMD );
-        break;
-
-    case T_connect:
-        pad->SetAttribute( PAD_CONN );
-        break;
-
-    case T_np_thru_hole:
-        pad->SetAttribute( PAD_HOLE_NOT_PLATED );
-        break;
-
-    default:
-        Expecting( "thru_hole, smd, connect, or np_thru_hole" );
-    }
-
-    token = NextTok();
-
-    switch( token )
-    {
-    case T_circle:
-        pad->SetShape( PAD_CIRCLE );
-        break;
-
-    case T_rectangle:
-        pad->SetShape( PAD_RECT );
-        break;
-
-    case T_oval:
-        pad->SetShape( PAD_OVAL );
-        break;
-
-    case T_trapezoid:
-        pad->SetShape( PAD_TRAPEZOID );
-        break;
-
-    default:
-        Expecting( "circle, rectangle, oval, or trapezoid" );
-    }
-
-    for( token = NextTok();  token != T_RIGHT;  token = NextTok() )
-    {
-        if( token != T_LEFT )
-            Expecting( T_LEFT );
-
-        token = NextTok();
-
-        switch( token )
-        {
-        case T_size:
-            sz.SetWidth( parseBoardUnits( "width value" ) );
-            sz.SetHeight( parseBoardUnits( "height value" ) );
-            pad->SetSize( sz );
-            NeedRIGHT();
-            break;
-
-        case T_at:
-            pt.x = parseBoardUnits( "X coordinate" );
-            pt.y = parseBoardUnits( "Y coordinate" );
-            pad->SetPos0( pt );
-            token = NextTok();
-
-            if( token == T_NUMBER )
-            {
-                pad->SetOrientation( parseDouble() * 10.0 );
-                NeedRIGHT();
-            }
-            else if( token != T_RIGHT )
-            {
-                Expecting( ") or angle value" );
-            }
-
-            break;
-
-        case T_drill:
-            sz.SetWidth( parseBoardUnits(  "drill size"  ) );
-            sz.SetHeight( 0 );
-            token = NextTok();
-
-            if( token == T_NUMBER )
-            {
-                sz.SetHeight( parseBoardUnits() );
-                token = NextTok();
-
-                if( token == T_LEFT )
-                {
-                    token = NextTok();
-
-                    if( token != T_offset )
-                        Expecting( T_offset );
-
-                    pt.x = parseDouble( "drill offset X" );
-                    pt.y = 0;
-                    token = NextTok();
-
-                    if( token == T_NUMBER )
-                    {
-                        pt.y = parseDouble();
-                        NeedRIGHT();
-                    }
-                    else if( token != T_RIGHT )
-                    {
-                        Expecting( T_RIGHT );
-                    }
-
-                    pad->SetOffset( pt );
-                }
-                else if( token != T_RIGHT )
-                {
-                    Expecting( T_RIGHT );
-                }
-
-                pad->SetDrillSize( sz );
-            }
-            else if( token != T_RIGHT )
-            {
-                Expecting( T_RIGHT );
-            }
-
-            break;
-
-        case T_layers:
-            pad->SetLayerMask( parseBoardItemLayersAsMask() );
-            break;
-
-        case T_net:
-            pad->SetNet( parseInt( "net number" ) );
-            NeedSYMBOL();
-            pad->SetNetname( FromUTF8() );
-            NeedRIGHT();
-            break;
-
-
-        case T_die_length:
-            pad->SetDieLength( parseBoardUnits( T_die_length ) );
-            NeedRIGHT();
-            break;
-
-        case T_solder_mask_margin:
-            pad->SetLocalSolderMaskMargin( parseBoardUnits( T_solder_mask_margin ) );
-            NeedRIGHT();
-            break;
-
-        case T_solder_paste_margin:
-            pad->SetLocalSolderPasteMargin( parseBoardUnits( T_solder_paste_margin ) );
-            NeedRIGHT();
-            break;
-
-        case T_solder_paste_margin_ratio:
-            pad->SetLocalSolderPasteMarginRatio( parseBoardUnits( T_solder_paste_margin_ratio ) );
-            NeedRIGHT();
-            break;
-
-        case T_clearance:
-            pad->SetLocalClearance( parseBoardUnits( "local clearance value" ) );
-            NeedRIGHT();
-            break;
-
-        case T_zone_connect:
-            pad->SetZoneConnection( (ZoneConnection) parseInt( "zone connection value" ) );
-            NeedRIGHT();
-            break;
-
-        case T_thermal_width:
-            pad->SetThermalWidth( parseBoardUnits( T_thermal_width ) );
-            NeedRIGHT();
-            break;
-
-        case T_thermal_gap:
-            pad->SetThermalGap( parseBoardUnits( T_thermal_gap ) );
-            NeedRIGHT();
-            break;
-
-        default:
-            Expecting( "at, drill, layers, net, die_length, solder_mask_margin, "
-                       "solder_paste_margin, solder_paste_margin_ratio, clearance, "
-                       "zone_connect, thermal_width, or thermal_gap" );
-        }
-    }
-
-    return pad.release();
-}
-
-
-TRACK* PCB_PARSER::parseTRACK() throw( IO_ERROR, PARSE_ERROR )
-{
-    wxCHECK_MSG( CurTok() == T_segment, NULL,
-                 wxT( "Cannot parse " ) + GetTokenString( CurTok() ) + wxT( " as TRACK." ) );
-
-    wxPoint pt;
-    T token;
-
-    auto_ptr< TRACK > track( new TRACK( m_board ) );
-
-    for( token = NextTok();  token != T_RIGHT;  token = NextTok() )
-    {
-        if( token != T_LEFT )
-            Expecting( T_LEFT );
-
-        token = NextTok();
-
-        switch( token )
-        {
-        case T_start:
-            pt.x = parseBoardUnits( "start x" );
-            pt.y = parseBoardUnits( "start y" );
-            track->SetStart( pt );
-            break;
-
-        case T_end:
-            pt.x = parseBoardUnits( "end x" );
-            pt.y = parseBoardUnits( "end y" );
-            track->SetEnd( pt );
-            break;
-
-        case T_width:
-            track->SetWidth( parseBoardUnits( "width" ) );
-            break;
-
-        case T_layer:
-            track->SetLayer( parseBoardItemLayer() );
-            break;
-
-        case T_net:
-            track->SetNet( parseInt( "net number" ) );
-            break;
-
-        case T_tstamp:
-            track->SetTimeStamp( parseHex() );
-            break;
-
-        case T_status:
-            track->SetStatus( parseHex() );
-            break;
-
-        default:
-            Expecting( "start, end, width, layer, net, tstamp, or status" );
-        }
-
-        NeedRIGHT();
-    }
-
-    return track.release();
-}
-
-
-SEGVIA* PCB_PARSER::parseSEGVIA() throw( IO_ERROR, PARSE_ERROR )
-{
-    wxCHECK_MSG( CurTok() == T_via, NULL,
-                 wxT( "Cannot parse " ) + GetTokenString( CurTok() ) + wxT( " as SEGVIA." ) );
-
-    wxPoint pt;
-    T token;
-
-    auto_ptr< SEGVIA > via( new SEGVIA( m_board ) );
-
-    for( token = NextTok();  token != T_RIGHT;  token = NextTok() )
-    {
-        if( token == T_LEFT )
-            token = NextTok();
-
-        switch( token )
-        {
-        case T_thru:
-            via->SetShape( VIA_THROUGH );
-            break;
-
-        case T_blind:
-            via->SetShape( VIA_BLIND_BURIED );
-            break;
-
-        case T_micro:
-            via->SetShape( VIA_MICROVIA );
-            break;
-
-        case T_at:
-            pt.x = parseBoardUnits( "start x" );
-            pt.y = parseBoardUnits( "start y" );
-            via->SetStart( pt );
-            NeedRIGHT();
-            break;
-
-        case T_size:
-            via->SetWidth( parseBoardUnits( "via width" ) );
-            NeedRIGHT();
-            break;
-
-        case T_drill:
-            via->SetDrill( parseBoardUnits( "drill diameter" ) );
-            NeedRIGHT();
-            break;
-
-        case T_layers:
-        {
-            int layer1, layer2;
-            NextTok();
-            layer1 = lookUpLayer();
-            NextTok();
-            layer2 = lookUpLayer();
-            via->SetLayerPair( layer1, layer2 );
-            NeedRIGHT();
-        }
-            break;
-
-        case T_net:
-            via->SetNet( parseInt( "net number" ) );
-            NeedRIGHT();
-            break;
-
-        case T_tstamp:
-            via->SetTimeStamp( parseHex() );
-            NeedRIGHT();
-            break;
-
-        case T_status:
-            via->SetStatus( parseHex() );
-            NeedRIGHT();
-            break;
-
-        default:
-            Expecting( "at, size, drill, layers, net, tstamp, or status" );
-        }
-    }
-
-    return via.release();
-}
-
-
-ZONE_CONTAINER* PCB_PARSER::parseZONE_CONTAINER() throw( IO_ERROR, PARSE_ERROR )
-{
-    wxCHECK_MSG( CurTok() == T_zone, NULL,
-                 wxT( "Cannot parse " ) + GetTokenString( CurTok() ) +
-                 wxT( " as ZONE_CONTAINER." ) );
-
-    int hatchStyle = CPolyLine::NO_HATCH;
-    int hatchPitch = 0;
-    wxPoint pt;
-    T token;
-
-    auto_ptr< ZONE_CONTAINER > zone( new ZONE_CONTAINER( m_board ) );
-
-    zone->SetPriority( 0 );
-
-    for( token = NextTok();  token != T_RIGHT;  token = NextTok() )
-    {
-        if( token == T_LEFT )
-            token = NextTok();
-
-        switch( token )
-        {
-        case T_net:
-            zone->SetNet( parseInt( "net number" ) );
-            NeedRIGHT();
-            break;
-
-        case T_net_name:
-            NeedSYMBOL();
-            zone->SetNetName( FromUTF8() );
-            NeedRIGHT();
-            break;
-
-        case T_layer:
-            zone->SetLayer( parseBoardItemLayer() );
-            NeedRIGHT();
-            break;
-
-        case T_tstamp:
-            zone->SetTimeStamp( parseHex() );
-            NeedRIGHT();
-            break;
-
-        case T_hatch:
-            token = NextTok();
-
-            if( token != T_none && token != T_edge && token != T_full )
-                Expecting( "none, edge, or full" );
-
-            switch( token )
-            {
-            default:
-            case T_none:   hatchStyle = CPolyLine::NO_HATCH;        break;
-            case T_edge:   hatchStyle = CPolyLine::DIAGONAL_EDGE;   break;
-            case T_full:   hatchStyle = CPolyLine::DIAGONAL_FULL;
-            }
-
-            hatchPitch = parseBoardUnits( "hatch pitch" );
-            NeedRIGHT();
-            break;
-
-        case T_priority:
-            zone->SetPriority( parseInt( "zone priority" ) );
-            NeedRIGHT();
-            break;
-
-        case T_connect_pads:
-            token = NextTok();
-
-            switch( token )
-            {
-            case T_yes:           zone->SetPadConnection( PAD_IN_ZONE );       break;
-            case T_use_thermal:   zone->SetPadConnection( THERMAL_PAD );       break;
-            case T_no:            zone->SetPadConnection( PAD_NOT_IN_ZONE );   break;
-            default:              Expecting( "yes, no, or use_thermal" );
-            }
-
-            NeedLEFT();
-            token = NextTok();
-
-            if( token != T_clearance )
-                Expecting( T_clearance );
-
-            zone->SetZoneClearance( parseBoardUnits( "zone clearance" ) );
-            NeedRIGHT();
-            NeedRIGHT();
-            break;
-
-        case T_min_thickness:
-            zone->SetMinThickness( parseBoardUnits( T_min_thickness ) );
-            NeedRIGHT();
-            break;
-
-        case T_fill:
-            token = NextTok();
-
-            if( token != T_yes && token != T_no )
-                Expecting( "yes or no" );
-
-            zone->SetIsFilled( token == T_yes );
-
-            for( token = NextTok();  token != T_RIGHT;  token = NextTok() )
-            {
-                if( token != T_LEFT )
-                    Expecting( T_LEFT );
-
-                token = NextTok();
-
-                switch( token )
-                {
-                case T_mode:
-                    token = NextTok();
-
-                    if( token != T_segment && token != T_polygon )
-                        Expecting( "segment or polygon" );
-
-                    // @todo Create an enum for fill modes.  Using true/false is not clear.
-                    zone->SetFillMode( ( T_segment ) ? true : false );
-                    break;
-
-                case T_arc_segments:
-                    zone->SetArcSegCount( parseInt( "arc segment count" ) );
-                    break;
-
-                case T_thermal_gap:
-                    zone->SetThermalReliefGap( parseBoardUnits( T_thermal_gap ) );
-                    break;
-
-                case T_thermal_bridge_width:
-                    zone->SetThermalReliefCopperBridge( parseBoardUnits( T_thermal_bridge_width ) );
-                    break;
-
-                case T_smoothing:
-                    switch( NextTok() )
-                    {
-                    case T_none:
-                        zone->SetCornerSmoothingType( ZONE_SETTINGS::SMOOTHING_NONE );
-                        break;
-
-                    case T_chamfer:
-                        zone->SetCornerSmoothingType( ZONE_SETTINGS::SMOOTHING_CHAMFER );
-                        break;
-
-                    case T_fillet:
-                        zone->SetCornerSmoothingType( ZONE_SETTINGS::SMOOTHING_FILLET );
-                        break;
-
-                    default:
-                        Expecting( "none, chamfer, or fillet" );
-                    }
-
-                    break;
-
-                case T_radius:
-                    zone->SetCornerRadius( parseBoardUnits( "corner radius" ) );
-                    break;
-
-                default:
-                    Expecting( "mode, arc_segments, thermal_gap, thermal_bridge_width, "
-                               "smoothing, or radius" );
-                }
-
-                NeedRIGHT();
-            }
-
-            break;
-
-        case T_polygon:
-        {
-            std::vector< wxPoint > pts;
-
-            NeedLEFT();
-            token = NextTok();
-
-            if( token != T_pts )
-                Expecting( T_pts );
-
-            for( token = NextTok();  token != T_RIGHT;  token = NextTok() )
-            {
-                pts.push_back( parseXY() );
-            }
-
-            NeedRIGHT();
-            zone->AddPolygon( pts );
-        }
-
-            break;
-
-        case T_filled_polygon:
-        {
-            wxPoint pt;
-            std::vector< CPolyPt > pts;
-
-            NeedLEFT();
-            token = NextTok();
-
-            if( token != T_pts )
-                Expecting( T_pts );
-
-            for( token = NextTok();  token != T_RIGHT;  token = NextTok() )
-            {
-                pt = parseXY();
-                pts.push_back( CPolyPt( pt.x, pt.y ) );
-            }
-
-            NeedRIGHT();
-            pts.back().end_contour = true;
-            zone->AddFilledPolysList( pts );
-        }
-
-            break;
-
-        case T_fill_segments:
-        {
-            std::vector< SEGMENT > segs;
-
-            for( token = NextTok();  token != T_RIGHT;  token = NextTok() )
-            {
-                if( token != T_LEFT )
-                    Expecting( T_LEFT );
-
-                token = NextTok();
-
-                if( token != T_pts )
-                    Expecting( T_pts );
-
-                SEGMENT segment( parseXY(), parseXY() );
-                NeedRIGHT();
-                segs.push_back( segment );
-            }
-
-            zone->AddFillSegments( segs );
-        }
-
-            break;
-
-        default:
-            Expecting( "net, layer, tstamp, hatch, priority, connect_pads, min_thickness, "
-                       "fill, polygon, filled_polygon, or fill_segments" );
-        }
-    }
-
-    if( zone->GetNumCorners() > 2 )
-    {
-        if( !zone->IsOnCopperLayer() )
-        {
-            zone->SetFillMode( 0 );
-            zone->SetNet( 0 );
-        }
-
-        // Set hatch here, after outlines corners are read
-        zone->m_Poly->SetHatch( hatchStyle, hatchPitch );
-    }
-
-    return zone.release();
-}
-
-
-PCB_TARGET* PCB_PARSER::parsePCB_TARGET() throw( IO_ERROR, PARSE_ERROR )
-{
-    wxCHECK_MSG( CurTok() == T_target, NULL,
-                 wxT( "Cannot parse " ) + GetTokenString( CurTok() ) + wxT( " as PCB_TARGET." ) );
-
-    wxPoint pt;
-    T token;
-
-    auto_ptr< PCB_TARGET > target( new PCB_TARGET( NULL ) );
-
-
-    for( token = NextTok();  token != T_RIGHT;  token = NextTok() )
-    {
-        if( token == T_LEFT )
-            token = NextTok();
-
-        switch( token )
-        {
-        case T_x:
-            target->SetShape( 1 );
-            break;
-
-        case T_plus:
-            target->SetShape( 0 );
-            break;
-
-        case T_at:
-            pt.x = parseBoardUnits( "target x position" );
-            pt.y = parseBoardUnits( "target y position" );
-            target->SetPosition( pt );
-            NeedRIGHT();
-            break;
-
-        case T_size:
-            target->SetSize( parseBoardUnits( "target size" ) );
-            NeedRIGHT();
-            break;
-
-        case T_width:
-            target->SetWidth( parseBoardUnits( "target thickness" ) );
-            NeedRIGHT();
-            break;
-
-        case T_tstamp:
-            target->SetTimeStamp( parseHex() );
-            NeedRIGHT();
-            break;
-
-        default:
-            Expecting( "x, plus, at, size, width, or tstamp" );
-        }
-    }
-
-    return target.release();
-}
-
->>>>>>> 87da1b2d
