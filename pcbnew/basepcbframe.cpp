--- conflicted
+++ resolved
@@ -87,7 +87,7 @@
 
     ITEM_GAL_LAYER( RATSNEST_VISIBLE ),
     ITEM_GAL_LAYER( VIAS_HOLES_VISIBLE ), ITEM_GAL_LAYER( PADS_HOLES_VISIBLE ),
-    ITEM_GAL_LAYER( VIA_THROUGH_VISIBLE ), ITEM_GAL_LAYER( PADS_VISIBLE ),
+    ITEM_GAL_LAYER( VIAS_VISIBLE ), ITEM_GAL_LAYER( PADS_VISIBLE ),
 
     NETNAMES_GAL_LAYER( PAD_FR_NETNAMES_VISIBLE ), ITEM_GAL_LAYER( PAD_FR_VISIBLE ), SOLDERMASK_N_FRONT,
     NETNAMES_GAL_LAYER( LAYER_16_NETNAMES_VISIBLE ), LAYER_N_FRONT,
@@ -130,19 +130,11 @@
 END_EVENT_TABLE()
 
 
-<<<<<<< HEAD
-PCB_BASE_FRAME::PCB_BASE_FRAME( wxWindow* aParent, ID_DRAWFRAME_TYPE aFrameType,
-                                const wxString& aTitle,
-                                const wxPoint& aPos, const wxSize& aSize,
-                                long aStyle, const wxString & aFrameName) :
-    EDA_DRAW_FRAME( aParent, aFrameType, aTitle, aPos, aSize, aStyle, aFrameName ),
-    m_toolManager( TOOL_MANAGER::Instance() )
-=======
 PCB_BASE_FRAME::PCB_BASE_FRAME( KIWAY* aKiway, wxWindow* aParent, ID_DRAWFRAME_TYPE aFrameType,
         const wxString& aTitle, const wxPoint& aPos, const wxSize& aSize,
         long aStyle, const wxString & aFrameName ) :
-    EDA_DRAW_FRAME( aKiway, aParent, aFrameType, aTitle, aPos, aSize, aStyle, aFrameName )
->>>>>>> 603121f7
+    EDA_DRAW_FRAME( aKiway, aParent, aFrameType, aTitle, aPos, aSize, aStyle, aFrameName ),
+    m_toolManager( TOOL_MANAGER::Instance() )
 {
     m_Pcb                 = NULL;
     m_toolDispatcher      = NULL;
@@ -824,7 +816,7 @@
     }
 
     // Some more required layers settings
-    view->SetRequired( ITEM_GAL_LAYER( VIAS_HOLES_VISIBLE ), ITEM_GAL_LAYER( VIA_THROUGH_VISIBLE ) );
+    view->SetRequired( ITEM_GAL_LAYER( VIAS_HOLES_VISIBLE ), ITEM_GAL_LAYER( VIAS_VISIBLE ) );
     view->SetRequired( ITEM_GAL_LAYER( PADS_HOLES_VISIBLE ), ITEM_GAL_LAYER( PADS_VISIBLE ) );
     view->SetRequired( NETNAMES_GAL_LAYER( PADS_NETNAMES_VISIBLE ), ITEM_GAL_LAYER( PADS_VISIBLE ) );
 
@@ -936,7 +928,6 @@
     }
 }
 
-
 void PCB_BASE_FRAME::updateZoomSelectBox()
 {
     if( m_zoomSelectBox == NULL )
