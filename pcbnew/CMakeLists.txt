add_definitions(-DPCBNEW)

if (KICAD_SCRIPTING OR KICAD_SCRIPTING_MODULES)
  EXECUTE_PROCESS(COMMAND python2 -c "import sys;print\"%s.%s\"%sys.version_info[0:2]" OUTPUT_VARIABLE PYTHON_VERSION OUTPUT_STRIP_TRAILING_WHITESPACE)
  
  SET(PYTHON_DEST "lib/python${PYTHON_VERSION}/dist-packages" )
  file(MAKE_DIRECTORY ${CMAKE_CURRENT_BINARY_DIR}/scripting)

	FIND_PACKAGE(SWIG REQUIRED)
	INCLUDE(${SWIG_USE_FILE})
	
	FIND_PACKAGE(PythonLibs)
	INCLUDE_DIRECTORIES(${PYTHON_INCLUDE_PATH})
  add_definitions(-DPCBNEW -DKICAD_SCRIPTING)	
endif()

###
# Includes
###
include_directories(BEFORE ${INC_BEFORE})
include_directories(
    ./dialogs
    ./autorouter
    ../3d-viewer
    ../common
    ${Boost_INCLUDE_DIR}
    ../polygon
    ../common/dialogs
    ./scripting
    ../scripting
    ${INC_AFTER}
    )


###
# Sources
#
set(PCBNEW_DIALOGS
    dialogs/dialog_block_options_base.cpp
    dialogs/dialog_cleaning_options_base.cpp
    dialogs/dialog_cleaning_options.cpp
    dialogs/dialog_copper_zones.cpp
    dialogs/dialog_copper_zones_base.cpp
    dialogs/dialog_design_rules.cpp
    dialogs/dialog_design_rules_base.cpp
    dialogs/dialog_dimension_editor_base.cpp
    dialogs/dialog_display_options.cpp
    dialogs/dialog_display_options_base.cpp
    dialogs/dialog_drc_base.cpp
    dialogs/dialog_drc.cpp
    dialogs/dialog_edit_module_for_BoardEditor.cpp
    dialogs/dialog_edit_module_for_BoardEditor_base.cpp
    dialogs/dialog_edit_module_for_Modedit_base.cpp
    dialogs/dialog_edit_module_for_Modedit.cpp
    dialogs/dialog_edit_module_text.cpp
    dialogs/dialog_edit_module_text_base.cpp
    dialogs/dialog_exchange_modules_base.cpp
    dialogs/dialog_export_3Dfiles_base.cpp
    dialogs/dialog_find_base.cpp
    dialogs/dialog_find.cpp
    dialogs/dialog_freeroute_exchange.cpp
    dialogs/dialog_freeroute_exchange_base.cpp
    dialogs/dialog_gendrill.cpp
    dialogs/dialog_gendrill_base.cpp
    dialogs/dialog_gen_module_position_file_base.cpp
    dialogs/dialog_general_options.cpp
    dialogs/dialog_general_options_BoardEditor_base.cpp
    dialogs/dialog_global_edit_tracks_and_vias.cpp
    dialogs/dialog_global_edit_tracks_and_vias_base.cpp
    dialogs/dialog_global_modules_fields_edition.cpp
    dialogs/dialog_global_modules_fields_edition_base.cpp
    dialogs/dialog_global_pads_edition_base.cpp
    dialogs/dialog_graphic_items_options.cpp
    dialogs/dialog_graphic_items_options_base.cpp
    dialogs/dialog_graphic_item_properties.cpp
    dialogs/dialog_graphic_item_properties_base.cpp
    dialogs/dialog_graphic_item_properties_for_Modedit.cpp
    dialogs/dialog_global_deletion.cpp
    dialogs/dialog_global_deletion_base.cpp
    dialogs/dialog_layers_setup.cpp
    dialogs/dialog_layers_setup_base.cpp
    dialogs/dialog_netlist.cpp
    dialogs/dialog_netlist_fbp.cpp
    dialogs/dialog_pcb_text_properties.cpp
    dialogs/dialog_pcb_text_properties_base.cpp
    dialogs/dialog_non_copper_zones_properties_base.cpp
    dialogs/dialog_pad_properties.cpp
    dialogs/dialog_pad_properties_base.cpp
    dialogs/dialog_pcbnew_config_libs_and_paths.cpp
    dialogs/dialog_pcbnew_config_libs_and_paths_fbp.cpp
    dialogs/dialog_plot_base.cpp
    dialogs/dialog_print_for_modedit.cpp
    dialogs/dialog_print_for_modedit_base.cpp
    dialogs/dialog_print_using_printer.cpp
    dialogs/dialog_print_using_printer_base.cpp
    dialogs/dialog_orient_footprints.cpp
    dialogs/dialog_orient_footprints_base.cpp
    dialogs/dialog_mask_clearance.cpp
    dialogs/dialog_mask_clearance_base.cpp
    dialogs/dialog_SVG_print.cpp
    dialogs/dialog_SVG_print_base.cpp
    dialogs/dialog_set_grid_base.cpp
    dialogs/dialog_scripting_base.cpp
    dialogs/dialog_scripting.cpp
    footprint_wizard.cpp
    footprint_wizard_frame.cpp
    dialogs/dialog_footprint_wizard_list_base.cpp
    dialogs/dialog_footprint_wizard_list.cpp
    )

<<<<<<< HEAD
# some of the files here may be going to the dialog srcs in fact.... 
set(PCBNEW_CLASS_SRCS
=======

set(PCBNEW_AUTOROUTER_SRCS
    autorouter/automove.cpp
    autorouter/autoplac.cpp
    autorouter/autorout.cpp
    autorouter/routing_matrix.cpp
    autorouter/dist.cpp
    autorouter/queue.cpp
    autorouter/solve.cpp
    autorouter/graphpcb.cpp
    autorouter/work.cpp
    )

set(PCBNEW_SRCS
    ${PCBNEW_AUTOROUTER_SRCS}
>>>>>>> 0e8f5b81
    tool_modview.cpp
    modview.cpp
    modview_frame.cpp
    pcbframe.cpp
    attribut.cpp
    board_items_to_polygon_shape_transform.cpp
    board_undo_redo.cpp
    block.cpp
    block_module_editor.cpp
    build_BOM_from_board.cpp
    class_pcb_layer_widget.cpp
    clean.cpp
    connect.cpp
    controle.cpp
    dimension.cpp
    cross-probing.cpp
    deltrack.cpp
<<<<<<< HEAD
    dist.cpp
=======
    ${PCBNEW_DIALOGS}
>>>>>>> 0e8f5b81
    dragsegm.cpp
    drc.cpp
    drc_clearance_test_functions.cpp
    drc_marker_functions.cpp
    edgemod.cpp
    edit.cpp
    editedge.cpp
    editmod.cpp
    editrack.cpp
    editrack-part2.cpp
    edit_pcb_text.cpp
    edit_track_width.cpp
    edtxtmod.cpp
    event_handlers_tracks_vias_sizes.cpp
    export_gencad.cpp
    export_vrml.cpp
    files.cpp
    gen_drill_report_files.cpp
    gen_holes_and_tools_lists_for_drill.cpp
    gen_modules_placefile.cpp
    gendrill.cpp
    globaleditpad.cpp
    gpcb_exchange.cpp
    highlight.cpp
    hotkeys.cpp
    hotkeys_board_editor.cpp
    hotkeys_module_editor.cpp
    initpcb.cpp
    layer_widget.cpp
    librairi.cpp
    loadcmp.cpp
    magnetic_tracks_functions.cpp
    menubar_modedit.cpp
    menubar_pcbframe.cpp
    minimun_spanning_tree.cpp
    mirepcb.cpp
    modedit.cpp
    modedit_onclick.cpp
    modeditoptions.cpp
    modedit_undo_redo.cpp
    moduleframe.cpp
    modules.cpp
    move-drag_pads.cpp
    move_or_drag_track.cpp
    muonde.cpp
    muwave_command.cpp
    netlist.cpp
    netlist_reader_common.cpp
    netlist_reader_firstformat.cpp
    netlist_reader_kicad.cpp
    onleftclick.cpp
    onrightclick.cpp
    pcbnew.cpp
    pcbnew_config.cpp
    pcbplot.cpp
    plotgerb.cpp
    plothpgl.cpp
    plotps.cpp
    plotdxf.cpp
    plot_rtn.cpp
    print_board_functions.cpp
    printout_controler.cpp
    ratsnest.cpp
    set_grid.cpp
    specctra.cpp
    specctra_export.cpp
    specctra_import.cpp
    specctra_keywords.cpp
    swap_layers.cpp
    tool_modedit.cpp
    tool_onrightclick.cpp
    tool_pcb.cpp
    toolbars_update_user_interface.cpp
    tracepcb.cpp
    tr_modif.cpp
    trpiste.cpp
    xchgmod.cpp
    zones_convert_brd_items_to_polygons_with_Boost.cpp
    zones_convert_to_polygons_aux_functions.cpp
    zones_by_polygon.cpp
    zones_by_polygon_fill_functions.cpp
    zone_filling_algorithm.cpp
    zones_functions_for_undo_redo.cpp
    zones_non_copper_type_functions.cpp
    zones_polygons_insulated_copper_islands.cpp
    zones_polygons_test_connections.cpp
    zones_test_and_combine_areas.cpp
    class_footprint_wizard.cpp
    )

set(PCBNEW_SRCS ${PCBNEW_CLASS_SRCS} ${PCBNEW_DIALOGS})

###
# We need some extra sources from common
###
set(PCBNEW_COMMON_SRCS
    ../common/dialogs/dialog_page_settings.cpp
    ../common/base_units.cpp
    )

##
# Scripting sources
##

set(PCBNEW_SCRIPTING_PYTHON_HELPERS    
	   ../scripting/wx_python_helpers.cpp
	   ../scripting/python_scripting.cpp
	   scripting/pcbnew_scripting_helpers.cpp
           scripting/pcbnew_footprint_wizards.cpp
	   )

if (KICAD_SCRIPTING)

	set(PCBNEW_SCRIPTING_SRCS
    	pcbnew_wrap.cxx
    	${PCBNEW_SCRIPTING_PYTHON_HELPERS}
   	)
endif()

##
# Scripting build
##

if (KICAD_SCRIPTING OR KICAD_SCRIPTING_MODULES)

	set(SWIG_FLAGS -I${CMAKE_CURRENT_SOURCE_DIR}/../.. -I${CMAKE_CURRENT_SOURCE_DIR} -I${CMAKE_CURRENT_SOURCE_DIR}/../include -I${CMAKE_CURRENT_SOURCE_DIR}/../scripting )
	if (DEBUG) 
		set(SWIG_FLAGS ${SWIG_FLAGS} -DDEBUG)
	endif()
	# collect CFLAGS , and pass them to swig later 
	
	get_directory_property( DirDefs DIRECTORY ${CMAKE_CURRENT_SOURCE_DIR} COMPILE_DEFINITIONS )
	foreach( d ${DirDefs} )
	    SET(SWIG_FLAGS ${SWIG_FLAGS} -D${d} )
	endforeach()
	
	# check if we have IO_MGR and KICAD_PLUGIN available
	if ( USE_NEW_PCBNEW_LOAD OR USE_NEW_PCBNEW_SAVE )
	    SET(SWIG_FLAGS ${SWIG_FLAGS} -DBUILD_WITH_PLUGIN)
	endif()

endif()
       
if (KICAD_SCRIPTING)
      
	SET(SWIG_OPTS -python -c++ -outdir ${CMAKE_CURRENT_BINARY_DIR} ${SWIG_FLAGS} )
		
	add_custom_command(
	               OUTPUT ${CMAKE_CURRENT_BINARY_DIR}/pcbnew_wrap.cxx
                       DEPENDS scripting/pcbnew.i
                       DEPENDS scripting/board.i
                       DEPENDS scripting/board_item.i
                       DEPENDS scripting/module.i
                       DEPENDS scripting/plugins.i
                       DEPENDS scripting/units.i
                       DEPENDS ../scripting/dlist.i
                       DEPENDS ../scripting/kicad.i
                       DEPENDS ../scripting/wx.i
                       DEPENDS ../scripting/kicadplugins.i
                      # DEPENDS ${CMAKE_CURRENT_BINARY_DIR}/pcbnew
                       
	               COMMAND ${SWIG_EXECUTABLE} ${SWIG_OPTS} -o ${CMAKE_CURRENT_BINARY_DIR}/pcbnew_wrap.cxx  scripting/pcbnew.i
	               COMMAND ${CMAKE_CURRENT_SOURCE_DIR}/../scripting/fixswigimports.py ${CMAKE_CURRENT_BINARY_DIR}/pcbnew.py
	               WORKING_DIRECTORY ${CMAKE_CURRENT_SOURCE_DIR}
	)

	
endif(KICAD_SCRIPTING)


###
# _pcbnew DLL/DSO file creation
###

if (KICAD_SCRIPTING_MODULES)

  SET(CMAKE_SWIG_FLAGS ${SWIG_FLAGS})
  SET_SOURCE_FILES_PROPERTIES(scripting/pcbnew.i PROPERTIES CPLUSPLUS ON)
  SWIG_ADD_MODULE(pcbnew python scripting/pcbnew.i ${PCBNEW_SCRIPTING_PYTHON_HELPERS} ${PCBNEW_SRCS} ${PCBNEW_COMMON_SRCS})
  SWIG_LINK_LIBRARIES(pcbnew 
      3d-viewer
      pcbcommon
      common
      bitmaps
      polygon
      kbool
      ${wxWidgets_LIBRARIES}
      ${OPENGL_LIBRARIES}
      ${GDI_PLUS_LIBRARIES}
      ${PYTHON_LIBRARIES})
      
endif (KICAD_SCRIPTING_MODULES)

###
# Windows resource file
###
if(WIN32)
    if(MINGW)
        # PCBNEW_RESOURCES variable is set by the macro.
        mingw_resource_compiler(pcbnew)
    else(MINGW)
        set(PCBNEW_RESOURCES pcbnew.rc)
    endif(MINGW)
endif(WIN32)

###
# Set properties for APPLE on pcbnew target
###
if(APPLE)
    set(PCBNEW_RESOURCES pcbnew.icns pcbnew_doc.icns)
    set_source_files_properties("${CMAKE_CURRENT_SOURCE_DIR}/pcbnew.icns"
                                PROPERTIES MACOSX_PACKAGE_LOCATION Resources)
    set_source_files_properties("${CMAKE_CURRENT_SOURCE_DIR}/pcbnew_doc.icns"
                                PROPERTIES MACOSX_PACKAGE_LOCATION Resources)
    set(MACOSX_BUNDLE_ICON_FILE pcbnew.icns)
    set(MACOSX_BUNDLE_GUI_IDENTIFIER org.kicad-eda.pcbnew)
    set(MACOSX_BUNDLE_INFO_PLIST ${CMAKE_CURRENT_SOURCE_DIR}/Info.plist)
endif(APPLE)

# Create a C++ compilable string initializer containing html text into a *.h file:
add_custom_command(
    OUTPUT ${CMAKE_CURRENT_SOURCE_DIR}/dialogs/dialog_freeroute_exchange_help_html.h
    COMMAND ${CMAKE_COMMAND}
        -DinputFile=${CMAKE_CURRENT_SOURCE_DIR}/dialogs/dialog_freeroute_exchange_help.html
        -DoutputFile=${CMAKE_CURRENT_SOURCE_DIR}/dialogs/dialog_freeroute_exchange_help_html.h
        -P ${CMAKE_MODULE_PATH}/Html2C.cmake
    DEPENDS ${CMAKE_CURRENT_SOURCE_DIR}/dialogs/dialog_freeroute_exchange_help.html
    COMMENT "creating ${CMAKE_CURRENT_SOURCE_DIR}/dialogs/dialog_freeroute_exchange_help_html.h
       from ${CMAKE_CURRENT_SOURCE_DIR}/dialogs/dialog_freeroute_exchange_help.html"
    )

set_source_files_properties( dialogs/dialog_freeroute_exchange.cpp
    PROPERTIES
        OBJECT_DEPENDS ${CMAKE_CURRENT_SOURCE_DIR}/dialogs/dialog_freeroute_exchange_help_html.h
    )


# auto-generate specctra_lexer.h and specctra_keywords.cpp
make_lexer(
   ${CMAKE_CURRENT_SOURCE_DIR}/specctra.keywords
   ${CMAKE_CURRENT_SOURCE_DIR}/specctra_lexer.h
   ${CMAKE_CURRENT_SOURCE_DIR}/specctra_keywords.cpp
   DSN
   )


###
# Create the pcbnew executable
###
add_executable(pcbnew WIN32 MACOSX_BUNDLE
    ${PCBNEW_SRCS}
    ${PCBNEW_COMMON_SRCS}
    ${PCBNEW_SCRIPTING_SRCS}
    ${PCBNEW_RESOURCES}
    )

###
# Set properties for APPLE on pcbnew target
###
if(APPLE)
    set_target_properties(pcbnew PROPERTIES MACOSX_BUNDLE_INFO_PLIST ${CMAKE_CURRENT_SOURCE_DIR}/Info.plist)
endif(APPLE)

###
# Link executable target pcbnew with correct libraries
###
target_link_libraries(pcbnew
    3d-viewer
    pcbcommon
    common
    bitmaps
    polygon
    kbool
    ${wxWidgets_LIBRARIES}
    ${OPENGL_LIBRARIES}
    ${GDI_PLUS_LIBRARIES}
    ${PYTHON_LIBRARIES}
    rt
    )

###
# Add pcbnew as install target
###
install(TARGETS pcbnew
    DESTINATION ${KICAD_BIN}
    COMPONENT binary)

if(KICAD_SCRIPTING)
	add_custom_target(FixSwigImportsScripting ALL
                     ${CMAKE_CURRENT_SOURCE_DIR}/../scripting/fixswigimports.py ${CMAKE_CURRENT_BINARY_DIR}/pcbnew.py
                     DEPENDS ${CMAKE_CURRENT_BINARY_DIR}/pcbnew
                     COMMENT "Fixing swig_import_helper"                     
                     )                                                                                               
                                                                                                              

  install(FILES ${CMAKE_BINARY_DIR}/pcbnew/pcbnew.py
          DESTINATION ${PYTHON_DEST})
endif(KICAD_SCRIPTING)

if (KICAD_SCRIPTING_MODULES)
	add_custom_target(FixSwigImportsModuleScripting ALL
                     ${CMAKE_CURRENT_SOURCE_DIR}/../scripting/fixswigimports.py ${CMAKE_CURRENT_BINARY_DIR}/pcbnew.py
                     DEPENDS ${CMAKE_CURRENT_BINARY_DIR}/_pcbnew
                     COMMENT "Fixing swig_import_helper"                     
                     )                                                                                               
                                                        

  install(FILES ${CMAKE_BINARY_DIR}/pcbnew/pcbnew.py
          DESTINATION ${PYTHON_DEST})
        
  install(FILES ${CMAKE_BINARY_DIR}/pcbnew/_pcbnew.so
          DESTINATION ${PYTHON_DEST})
endif(KICAD_SCRIPTING_MODULES)


# The specctra test fails to build properly using MS Visual Studio.
if(NOT MSVC)
    # This one gets made only when testing.
    add_executable(specctra_test EXCLUDE_FROM_ALL specctra_test.cpp specctra.cpp)
    target_link_libraries(specctra_test common ${wxWidgets_LIBRARIES} rt)
endif(NOT MSVC)

# This one gets made only when testing.
add_executable(layer_widget_test WIN32 EXCLUDE_FROM_ALL
    layer_widget.cpp
    )
target_link_libraries(layer_widget_test common ${wxWidgets_LIBRARIES} rt)
<|MERGE_RESOLUTION|>--- conflicted
+++ resolved
@@ -108,11 +108,6 @@
     dialogs/dialog_footprint_wizard_list.cpp
     )
 
-<<<<<<< HEAD
-# some of the files here may be going to the dialog srcs in fact.... 
-set(PCBNEW_CLASS_SRCS
-=======
-
 set(PCBNEW_AUTOROUTER_SRCS
     autorouter/automove.cpp
     autorouter/autoplac.cpp
@@ -125,9 +120,7 @@
     autorouter/work.cpp
     )
 
-set(PCBNEW_SRCS
-    ${PCBNEW_AUTOROUTER_SRCS}
->>>>>>> 0e8f5b81
+set(PCBNEW_CLASS_SRCS
     tool_modview.cpp
     modview.cpp
     modview_frame.cpp
@@ -139,17 +132,14 @@
     block_module_editor.cpp
     build_BOM_from_board.cpp
     class_pcb_layer_widget.cpp
+    class_pcb_layer_box_selector.cpp
     clean.cpp
     connect.cpp
     controle.cpp
     dimension.cpp
     cross-probing.cpp
     deltrack.cpp
-<<<<<<< HEAD
-    dist.cpp
-=======
     ${PCBNEW_DIALOGS}
->>>>>>> 0e8f5b81
     dragsegm.cpp
     drc.cpp
     drc_clearance_test_functions.cpp
@@ -240,7 +230,7 @@
     class_footprint_wizard.cpp
     )
 
-set(PCBNEW_SRCS ${PCBNEW_CLASS_SRCS} ${PCBNEW_DIALOGS})
+set(PCBNEW_SRCS ${PCBNEW_AUTOROUTER_SRCS} ${PCBNEW_CLASS_SRCS} ${PCBNEW_DIALOGS})
 
 ###
 # We need some extra sources from common
