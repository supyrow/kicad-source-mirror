#ifndef IO_MGR_H_
#define IO_MGR_H_

/*
 * This program source code file is part of KICAD, a free EDA CAD application.
 *
 * Copyright (C) 2011-2012 SoftPLC Corporation, Dick Hollenbeck <dick@softplc.com>
 * Copyright (C) 2011 Kicad Developers, see change_log.txt for contributors.
 *
 * This program is free software; you can redistribute it and/or
 * modify it under the terms of the GNU General Public License
 * as published by the Free Software Foundation; either version 2
 * of the License, or (at your option) any later version.
 *
 * This program is distributed in the hope that it will be useful,
 * but WITHOUT ANY WARRANTY; without even the implied warranty of
 * MERCHANTABILITY or FITNESS FOR A PARTICULAR PURPOSE.  See the
 * GNU General Public License for more details.
 *
 * You should have received a copy of the GNU General Public License
 * along with this program; if not, you may find one here:
 * http://www.gnu.org/licenses/old-licenses/gpl-2.0.html
 * or you may search the http://www.gnu.org website for the version 2 license,
 * or you may write to the Free Software Foundation, Inc.,
 * 51 Franklin Street, Fifth Floor, Boston, MA  02110-1301, USA
 */

#include <richio.h>
#include <hashtables.h>

class BOARD;
class PLUGIN;
class MODULE;


/**
 * Class IO_MGR
 * is a factory which returns an instance of a PLUGIN.
 */
class IO_MGR
{
public:

    /**
     * Enum PCB_FILE_T
     * is a set of file types that the IO_MGR knows about, and for which there
     * has been a plugin written.
     */
    enum PCB_FILE_T
    {
        LEGACY,             //< Legacy Pcbnew file formats prior to s-expression.
        KICAD,              //< S-expression Pcbnew file format.
        EAGLE,
        PCAD,
        GEDA_PCB,           //< Geda PCB file formats.
<<<<<<< HEAD
=======

>>>>>>> 3518b183
        // add your type here.

        // ALTIUM,
        // etc.
    };

    /**
     * Function PluginFind
     * returns a PLUGIN which the caller can use to import, export, save, or load
     * design documents.  The returned PLUGIN, may be reference counted, so please
     * call PluginRelease() when you are done using the returned PLUGIN.  It may or
     * may not be code running from a DLL/DSO.
     *
     * @param aFileType is from PCB_FILE_T and tells which plugin to find.
     *
     * @return PLUGIN* - the plugin corresponding to aFileType or NULL if not found.
     *  Caller owns the returned object, and must call PluginRelease when done using it.
     */
    static PLUGIN* PluginFind( PCB_FILE_T aFileType );

    /**
     * Function PluginRelease
     * releases a PLUGIN back to the system, and may cause it to be unloaded from memory.
     *
     * @param aPlugin is the one to be released, and which is no longer usable
     *  after calling this.
     */
    static void PluginRelease( PLUGIN* aPlugin );

    /**
     * Function ShowType
     * returns a brief name for a plugin, given aFileType enum.
     */
    static const wxString ShowType( PCB_FILE_T aFileType );

    /**
     * Function EnumFromStr
     * returns the PCB_FILE_T from the corresponding plugin type name: "kicad", "legacy", etc.
     */
    static PCB_FILE_T EnumFromStr( const wxString& aFileType );

    /**
     * Function GetFileExtension
     * returns the file extension for \a aFileType.
     *
     * @param aFileType The #PCB_FILE_T type.
     * @return A wxString object containing the file extension for \a aFileType or an empty
     *         string if \a aFileType is invalid.
     */
    static const wxString GetFileExtension( PCB_FILE_T aFileType );

    /**
     * Function GuessPluginTypeFromLibPath
     * returns a plugin type given a footprint library's libPath.
     */
    static PCB_FILE_T GuessPluginTypeFromLibPath( const wxString& aLibPath );

    /**
     * Function Load
     * finds the requested PLUGIN and if found, calls the PLUGIN->Load(..) funtion
     * on it using the arguments passed to this function.  After the PLUGIN->Load()
     * function returns, the PLUGIN is Released() as part of this call.
     *
     * @param aFileType is the PCB_FILE_T of file to load.
     *
     * @param aFileName is the name of the file to load.
     *
     * @param aAppendToMe is an existing BOARD to append to, use NULL if fresh
     *  board load is wanted.
     *
     * @param aProperties is an associative array that allows the caller to
     *  pass additional tuning parameters to the PLUGIN.
     *
     * @return BOARD* - caller owns it, never NULL because exception thrown if error.
     *
     * @throw IO_ERROR if the PLUGIN cannot be found, file cannot be found,
     *  or file cannot be loaded.
     */
    static BOARD* Load( PCB_FILE_T aFileType, const wxString& aFileName,
                        BOARD* aAppendToMe = NULL, PROPERTIES* aProperties = NULL );

    /**
     * Function Save
     * will write either a full aBoard to a storage file in a format that this
     * implementation knows about, or it can be used to write a portion of
     * aBoard to a special kind of export file.
     *
     * @param aFileType is the PCB_FILE_T of file to save.
     *
     * @param aFileName is the name of a file to save to on disk.
     * @param aBoard is the BOARD document (data tree) to save or export to disk.
     *
     * @param aBoard is the in memory document tree from which to extract information
     *  when writing to \a aFileName.  The caller continues to own the BOARD, and
     *  the plugin should refrain from modifying the BOARD if possible.
     *
     * @param aProperties is an associative array that can be used to tell the
     *  saver how to save the file, because it can take any number of
     *  additional named tuning arguments that the plugin is known to support.
     *  The caller continues to own this object (plugin may not delete it), and
     *  plugins should expect it to be optionally NULL.
     *
     * @throw IO_ERROR if there is a problem saving or exporting.
     */
    static void Save( PCB_FILE_T aFileType, const wxString& aFileName,
                      BOARD* aBoard, PROPERTIES* aProperties = NULL );
};


/**
 * Class PLUGIN
 * is a base class that BOARD loading and saving plugins should derive from.
 * Implementations can provide either Load() or Save() functions, or both.
 * PLUGINs throw exceptions, so it is best that you wrap your calls to these
 * functions in a try catch block.  Plugins throw exceptions because it is illegal
 * for them to have any user interface calls in them whatsoever, i.e. no windowing
 * or screen printing at all.
 *
 * <pre>
 *   try
 *   {
 *        IO_MGR::Load(...);
 *   or
 *        IO_MGR::Save(...);
 *   }
 *   catch( IO_ERROR ioe )
 *   {
 *        // grab text from ioe, show in error window.
 *   }
 * </pre>
 */
class PLUGIN
{
public:

    //-----<PUBLIC PLUGIN API>-------------------------------------------------

    /**
     * Function PluginName
     * returns a brief hard coded name for this PLUGIN.
     */
    virtual const wxString& PluginName() const = 0;

    /**
     * Function GetFileExtension
     * returns the file extension for the PLUGIN.
     */
    virtual const wxString& GetFileExtension() const = 0;

    /**
     * Function Load
     * loads information from some input file format that this PLUGIN implementation
     * knows about, into either a new BOARD or an existing one. This may be used to load an
     * entire new BOARD, or to augment an existing one if @a aAppendToMe is not NULL.
     *
     * @param aFileName is the name of the file to use as input and may be foreign in
     *  nature or native in nature.
     *
     * @param aAppendToMe is an existing BOARD to append to, but if NULL then
     *   this means "do not append, rather load anew".
     *
     * @param aProperties is an associative array that can be used to tell the
     *  loader how to load the file, because it can take any number of
     *  additional named arguments that the plugin is known to support. These are
     *  tuning parameters for the import or load.  The caller continues to own
     *  this object (plugin may not delete it), and plugins should expect it to
     *  be optionally NULL.
     *
     * @return BOARD* - the successfully loaded board, or the same one as aAppendToMe
     *  if aAppendToMe was not NULL, and caller owns it.
     *
     * @throw IO_ERROR if there is a problem loading, and its contents should
     *  say what went wrong, using line number and character offsets of the
     *  input file if possible.
     */
    virtual BOARD* Load( const wxString& aFileName, BOARD* aAppendToMe,
                         PROPERTIES* aProperties = NULL );

    /**
     * Function Save
     * will write @a aBoard to a storage file in a format that this
     * PLUGIN implementation knows about, or it can be used to write a portion of
     * aBoard to a special kind of export file.
     *
     * @param aFileName is the name of a file to save to on disk.
     *
     * @param aBoard is the class BOARD in memory document tree from which to
     *  extract information when writing to \a aFileName.  The caller continues to
     *  own the BOARD, and the plugin should refrain from modifying the BOARD if possible.
     *
     * @param aProperties is an associative array that can be used to tell the
     *  saver how to save the file, because it can take any number of
     *  additional named tuning arguments that the plugin is known to support.
     *  The caller continues to own this object (plugin may not delete it),
     *  and plugins should expect it to be optionally NULL.
     *
     * @throw IO_ERROR if there is a problem saving or exporting.
     */
    virtual void Save( const wxString& aFileName, BOARD* aBoard,
                       PROPERTIES* aProperties = NULL );

    //-----<Footprint Stuff>-----------------------------

    /**
     * Function FootprintEnumerate
     * returns a list of footprint names contained within the library at @a aLibraryPath.
     *
     * @param aLibraryPath is a locator for the "library", usually a directory
     *   or file containing several footprints.
     *
     * @param aProperties is an associative array that can be used to tell the
     *  plugin how to access the library.
     *  The caller continues to own this object (plugin may not delete it), and
     *  plugins should expect it to be optionally NULL.
     *
     * @return wxArrayString - is the array of available footprint names inside
     *   a library
     *
     * @throw IO_ERROR if the library cannot be found, or footprint cannot be loaded.
     */
    virtual wxArrayString FootprintEnumerate( const wxString& aLibraryPath,
                                              PROPERTIES*     aProperties = NULL);

    /**
     * Function FootprintLoad
     * loads a footprint having @a aFootprintName from the @a aLibraryPath containing
     * a library format that this PLUGIN knows about.
     *
     * @param aLibraryPath is a locator for the "library", usually a directory
     *   or file containing several footprints.
     *
     * @param aFootprintName is the name of the footprint to load.
     *
     * @param aProperties is an associative array that can be used to tell the
     *  loader implementation to do something special, because it can take any number of
     *  additional named tuning arguments that the plugin is known to support.
     *  The caller continues to own this object (plugin may not delete it), and
     *  plugins should expect it to be optionally NULL.
     *
     * @return  MODULE* - if found caller owns it, else NULL if not found.
     *
     * @throw   IO_ERROR if the library cannot be found or read.  No exception
     *          is thrown in the case where aFootprintName cannot be found.
     */
    virtual MODULE* FootprintLoad( const wxString& aLibraryPath, const wxString& aFootprintName,
                                    PROPERTIES* aProperties = NULL );

    /**
     * Function FootprintSave
     * will write @a aModule to an existing library located at @a aLibraryPath.
     * If a footprint by the same name already exists, it is replaced.
     *
     * @param aLibraryPath is a locator for the "library", usually a directory
     *      or file containing several footprints. This is where the footprint is
     *      to be stored.
     *
     * @param aFootprint is what to store in the library. The caller continues
     *    to own the footprint after this call.
     *
     * @param aProperties is an associative array that can be used to tell the
     *  saver how to save the footprint, because it can take any number of
     *  additional named tuning arguments that the plugin is known to support.
     *  The caller continues to own this object (plugin may not delete it), and
     *  plugins should expect it to be optionally NULL.
     *
     * @throw IO_ERROR if there is a problem saving.
     */
    virtual void FootprintSave( const wxString& aLibraryPath, const MODULE* aFootprint,
                                    PROPERTIES* aProperties = NULL );

    /**
     * Function FootprintDelete
     * deletes the @a aFootprintName from the library at @a aLibraryPath.
     *
     * @param aLibraryPath is a locator for the "library", usually a directory
     *   or file containing several footprints.
     *
     * @param aFootprintName is the name of a footprint to delete from the specified library.
     *
     * @throw IO_ERROR if there is a problem finding the footprint or the library, or deleting it.
     */
    virtual void FootprintDelete( const wxString& aLibraryPath, const wxString& aFootprintName );

    /**
     * Function FootprintLibCreate
     * creates a new empty footprint library at @a aLibraryPath empty.  It is an
     * error to attempt to create an existing library or to attempt to create
     * on a "read only" location.
     *
     * @param aLibraryPath is a locator for the "library", usually a directory
     *   or file which will contain footprints.
     *
     * @param aProperties is an associative array that can be used to tell the
     *  library create function anything special, because it can take any number of
     *  additional named tuning arguments that the plugin is known to support.
     *  The caller continues to own this object (plugin may not delete it), and
     *  plugins should expect it to be optionally NULL.
     *
     * @throw IO_ERROR if there is a problem finding the library, or creating it.
     */
    virtual void FootprintLibCreate( const wxString& aLibraryPath, PROPERTIES* aProperties = NULL );

    /**
     * Function FootprintLibDelete
     * deletes an existing footprint library and returns true, or if library does not
     * exist returns false, or throws an exception if library exists but is read only or
     * cannot be deleted for some other reason.
     *
     * @param aLibraryPath is a locator for the "library", usually a directory
     *   or file which will contain footprints.
     *
     * @param aProperties is an associative array that can be used to tell the
     *  library delete implementation function anything special, because it can
     *  take any number of additional named tuning arguments that the plugin is
     *  known to support. The caller continues to own this object (plugin may
     *  not delete it), and plugins should expect it to be optionally NULL.
     *
     * @return bool - true if library deleted, false if library did not exist.
     *
     * @throw IO_ERROR if there is a problem deleting an existing library.
     */
    virtual bool FootprintLibDelete( const wxString& aLibraryPath, PROPERTIES* aProperties = NULL );

    /**
     * Function IsFootprintLibWritable
     * returns true iff the library at @a aLibraryPath is writable.  (Often
     * system libraries are read only because of where they are installed.)
     *
     * @throw IO_ERROR if no library at aLibraryPath exists.
     */
    virtual bool IsFootprintLibWritable( const wxString& aLibraryPath );

    //-----</PUBLIC PLUGIN API>------------------------------------------------


    /*  The compiler writes the "zero argument" constructor for a PLUGIN
        automatically if you do not provide one. If you decide you need to
        provide a zero argument constructor of your own design, that is allowed.
        It must be public, and it is what the IO_MGR uses.  Parameters may be
        passed into a PLUGIN via the PROPERTIES variable for any of the public
        API functions which take one.
    */

    virtual ~PLUGIN() {}

    /**
     * Class RELEASER
     * releases a PLUGIN in the context of a potential thrown exception, through
     * its destructor.
     */
    class RELEASER
    {
        PLUGIN* plugin;

    public:
        RELEASER( PLUGIN* aPlugin = NULL ) :
            plugin( aPlugin )
        {
        }

        ~RELEASER()
        {
            if( plugin )
                IO_MGR::PluginRelease( plugin );
        }

        operator PLUGIN* ()
        {
            return plugin;
        }

        PLUGIN* operator -> ()
        {
            return plugin;
        }
    };
};

#endif // IO_MGR_H_<|MERGE_RESOLUTION|>--- conflicted
+++ resolved
@@ -53,10 +53,7 @@
         EAGLE,
         PCAD,
         GEDA_PCB,           //< Geda PCB file formats.
-<<<<<<< HEAD
-=======
-
->>>>>>> 3518b183
+
         // add your type here.
 
         // ALTIUM,
